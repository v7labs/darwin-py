from unittest.mock import MagicMock, patch

import pytest
from requests import Response

import darwin.datatypes as dt
import darwin.exceptions as de
from darwin.utils import (
    get_response_content,
    has_json_content_type,
    is_image_extension_allowed,
    is_project_dir,
    is_unix_like_os,
    parse_darwin_json,
    urljoin,
    validate_data_against_schema,
)
from darwin.utils.utils import (
    _parse_darwin_mask_annotation,
    _parse_darwin_raster_annotation,
)


class TestValidation:
    def test_should_raise_missing_schema_url(self):
        with pytest.raises(de.MissingSchema) as error:
            validate_data_against_schema({})
        assert "Schema not found" in str(error.value)

    def test_fails_on_incorrect_data(self):
        data = {
            "schema_ref": "https://darwin-public.s3.eu-west-1.amazonaws.com/darwin_json_2_0.schema.json",
        }
        assert len(validate_data_against_schema(data)) >= 1

    def test_validates_correct_data(self):
        data = {
            "version": "2.0",
            "schema_ref": "https://darwin-public.s3.eu-west-1.amazonaws.com/darwin_json_2_0.schema.json",
            "item": {"name": "", "path": ""},
            "annotations": [],
        }
        assert len(validate_data_against_schema(data)) == 0


class TestExtensions:
    def test_returns_true_for_allowed_image_extensions(self):
        assert is_image_extension_allowed(".png")

    def test_returns_false_for_unknown_image_extensions(self):
        assert not is_image_extension_allowed(".not_an_image")


class TestUrlJoin:
    def test_returns_an_url(self):
        assert urljoin("api", "teams") == "api/teams"

    def test_strips_correctly(self):
        assert (
            urljoin("http://www.darwin.v7labs.com/", "/users/token_info")
            == "http://www.darwin.v7labs.com/users/token_info"
        )


class TestProjectDir:
    def test_returns_true_if_path_is_project_dir(self, tmp_path):
        releases_path = tmp_path / "releases"
        releases_path.mkdir()

        images_path = tmp_path / "images"
        images_path.mkdir()

        assert is_project_dir(tmp_path)

    def test_returns_false_if_path_is_not_project_dir(self, tmp_path):
        assert not is_project_dir(tmp_path)


class TestUnixLikeOS:
    @patch("platform.system", return_value="Linux")
    def test_returns_true_on_linux(self, mock: MagicMock):
        assert is_unix_like_os()
        mock.assert_called_once()

    @patch("platform.system", return_value="Windows")
    def test_returns_false_on_windows(self, mock: MagicMock):
        assert not is_unix_like_os()
        mock.assert_called_once()

    @patch("platform.system", return_value="Darwin")
    def test_returns_true_on_mac_os(self, mock: MagicMock):
        assert is_unix_like_os()
        mock.assert_called_once()


class TestParseDarwinJson:
    def test_parses_darwin_images_correctly(self, tmp_path):
        content = """
        {
            "image": {
                "width": 497,
                "height": 778,
                "original_filename": "P49-RediPad-ProPlayLEFTY_442.jpg",
                "filename": "P49-RediPad-ProPlayLEFTY_442.jpg",
                "url": "",
                "path": "/tmp_files"
            },
            "annotations": [
                {
                    "keypoint": {
                        "x": 207.97048950195312,
                        "y": 449.39691162109375
                    },
                    "name": "left_knee"
                },
                {
                    "keypoint": {
                        "x": 302.9606018066406,
                        "y": 426.13946533203125
                    },
                    "name": "left_ankle"
                }
            ]
        }
        """

        directory = tmp_path / "imports"
        directory.mkdir()
        import_file = directory / "darwin-file.json"
        import_file.write_text(content)

        annotation_file: dt.AnnotationFile = parse_darwin_json(import_file, None)

        assert annotation_file.path == import_file
        assert annotation_file.filename == "P49-RediPad-ProPlayLEFTY_442.jpg"
        assert annotation_file.dataset_name is None
        assert annotation_file.version == dt.AnnotationFileVersion(
            major=1, minor=0, suffix=""
        )

        assert len(annotation_file.annotations) == 2
        assert len(annotation_file.annotation_classes) == 2
        assert not annotation_file.is_video
        assert annotation_file.image_width == 497
        assert annotation_file.image_height == 778
        assert annotation_file.image_url == ""
        assert not annotation_file.workview_url
        assert not annotation_file.seq
        assert not annotation_file.frame_urls
        assert annotation_file.remote_path == "/tmp_files"

    def test_parses_darwin_videos_correctly(self, tmp_path):
        content = """
        {
            "version": "2.0",
            "schema_ref": "https://darwin-public.s3.eu-west-1.amazonaws.com/darwin_json_2_0.schema.json",
            "item": {
                "name": "above tractor.mp4",
                "path": "/",
                "source_info": {
                    "item_id": "018a4ad2-41cb-5b6a-8141-fe1afeb65746",
                    "team": {
                        "name": "Test Team",
                        "slug": "test-team"
                    },
                    "dataset": {
                        "name": "My dataset",
                        "slug": "my-dataset",
                        "dataset_management_url": "https://my-website.com/datasets/018a4ad2-41cb-5b6a-8141-fe1afeb65746/dataset-management"
                    },
                    "workview_url": "https://my-website.com/workview?dataset=102&image=530"
                },
                "slots": [
                    {
                        "type": "video",
                        "slot_name": "0",
                        "width": 3840,
                        "height": 2160,
                        "fps": 0.0,
                        "thumbnail_url": "https://my-website.com/api/videos/209/thumbnail",
                        "source_files": [
                            {
                                "file_name": "above tractor.mp4",
                                "url": "https://my-website.com/api/videos/209/original"
                            }
                        ],
                        "frame_count": 343,
                        "frame_urls": [
                            "https://my-website.com/api/videos/209/frames/0"
                        ]
                    }
                ]
            },
            "annotations": [
                {
                    "frames": {
                        "3": {
                            "bounding_box": {
                                "h": 547.0,
                                "w": 400.0,
                                "x": 363.0,
                                "y": 701.0
                            },
                            "instance_id": {
                                "value": 119
                            },
                            "keyframe": true,
                            "polygon": {
                                "paths": [
                                    {
                                        "x": 748.0,
                                        "y": 732.0
                                    },
                                    {
                                        "x": 751.0,
                                        "y": 735.0
                                    },
                                    {
                                        "x": 748.0,
                                        "y": 733.0
                                    }
                                ]
                            }
                        }
                    },
                    "id": "f8f5f235-bd47-47be-b4fe-07d49e0177a7",
                    "interpolate_algorithm": "linear-1.1",
                    "interpolated": true,
                    "name": "Hand",
                    "ranges": [
                        [
                            3,
                            46
                        ]
                    ],
<<<<<<< HEAD
                    "slot_names": [
                        "0"
=======
                    "hidden_areas": [
                        [
                            5,
                            8
                        ]
>>>>>>> 82bfdba9
                    ]
                }
            ]
        }
        """

        directory = tmp_path / "imports"
        directory.mkdir()
        import_file = directory / "darwin-file.json"
        import_file.write_text(content)

        annotation_file: dt.AnnotationFile = parse_darwin_json(import_file)

        assert annotation_file.path == import_file
        assert annotation_file.filename == "above tractor.mp4"
        assert annotation_file.dataset_name == "My dataset"
        assert annotation_file.version == dt.AnnotationFileVersion(
            major=2, minor=0, suffix=""
        )

        assert len(annotation_file.annotations) == 1
        assert len(annotation_file.annotation_classes) == 1
        assert annotation_file.is_video
        assert annotation_file.image_width == 3840
        assert annotation_file.image_height == 2160
        assert (
            annotation_file.image_url
            == "https://my-website.com/api/videos/209/original"
        )
        assert (
            annotation_file.workview_url
            == "https://my-website.com/workview?dataset=102&image=530"
        )
        assert not annotation_file.seq
        assert annotation_file.frame_urls == [
            "https://my-website.com/api/videos/209/frames/0"
        ]
        assert annotation_file.remote_path == "/"

        assert annotation_file.annotations == [
            dt.VideoAnnotation(
                annotation_class=dt.AnnotationClass(
                    name="Hand",
                    annotation_type="complex_polygon",
                    annotation_internal_type="polygon",
                ),
                frames={
                    3: dt.Annotation(
                        annotation_class=dt.AnnotationClass(
                            name="Hand",
                            annotation_type="complex_polygon",
                            annotation_internal_type="polygon",
                        ),
                        data={
                            "paths": [
                                {"x": 748.0, "y": 732.0},
                                {"x": 751.0, "y": 735.0},
                                {"x": 748.0, "y": 733.0},
                            ],
                            "bounding_box": {
                                "x": 363.0,
                                "y": 701.0,
                                "w": 400.0,
                                "h": 547.0,
                            },
                        },
                        subs=[
                            dt.SubAnnotation(annotation_type="instance_id", data=119)
                        ],
                        slot_names=[],
                        annotators=None,
                        reviewers=None,
                        id="f8f5f235-bd47-47be-b4fe-07d49e0177a7",
                        properties=None,
                    )
                },
                keyframes={3: True},
                segments=[[3, 46]],
                hidden_areas=[[5, 8]],
                interpolated=True,
            )
        ]

    def test_parses_darwin_v2_images_correctly(self, tmp_path):
        content = """
        {
          "version": "2.0",
          "schema_ref": "https://darwin-public.s3.eu-west-1.amazonaws.com/darwin_json_2_0.schema.json",
          "item": {
            "name": "item-0.jpg",
            "path": "/path-0/folder",
            "source_info": {
              "dataset": {
                "name": "Dataset 0",
                "slug": "dataset-0",
                "dataset_management_url": "http://example.com/datasets/545/dataset-management"
              },
              "item_id": "0185c280-bbad-6117-71a7-a6853a6e3f2e",
              "team": {
                "name": "Team 0",
                "slug": "team-0"
              },
              "workview_url": "http://example.com/workview?dataset=545&item=0185c280-bbad-6117-71a7-a6853a6e3f2e"
            },
            "slots": [
              {
                "type": "image",
                "slot_name": "0",
                "width": 123,
                "height": 456,
                "thumbnail_url": "http://example.com/fake-api-url/v2/teams/v7/files/71857eb3-6feb-428a-8fc6-0c8a895ea611/thumbnail",
                "source_files": [
                  {
                    "file_name": "file-0",
                    "url": "http://example.com/fake-api-url/v2/teams/v7/uploads/43a83276-1abf-483b-877e-6e61349f2d1f"
                  }
                ]
              }
            ]
          },
          "annotations": [
            {
              "bounding_box": {
                "h": 2,
                "w": 1,
                "x": 1,
                "y": 1
              },
              "id": "f8f5f235-bd47-47be-b4fe-07d49e0177a7",
              "name": "polygon",
              "polygon": {
                "paths": [
                  [
                    {
                      "x": 1,
                      "y": 1
                    },
                    {
                      "x": 2,
                      "y": 2
                    },
                    {
                      "x": 1,
                      "y": 3
                    }
                  ]
                ]
              },
              "slot_names": [
                "0"
              ]
            }
          ]
        }
        """

        directory = tmp_path / "imports"
        directory.mkdir()
        import_file = directory / "darwin-file.json"
        import_file.write_text(content)

        annotation_file: dt.AnnotationFile = parse_darwin_json(import_file, None)

        assert annotation_file.path == import_file
        assert annotation_file.filename == "item-0.jpg"
        assert annotation_file.dataset_name == "Dataset 0"
        assert annotation_file.item_id == "0185c280-bbad-6117-71a7-a6853a6e3f2e"
        assert annotation_file.version == dt.AnnotationFileVersion(
            major=2, minor=0, suffix=""
        )

        assert len(annotation_file.annotations) == 1
        assert len(annotation_file.annotation_classes) == 1
        assert (
            annotation_file.annotations[0].id == "f8f5f235-bd47-47be-b4fe-07d49e0177a7"
        )
        assert not annotation_file.is_video
        assert annotation_file.image_width == 123
        assert annotation_file.image_height == 456
        assert (
            annotation_file.image_url
            == "http://example.com/fake-api-url/v2/teams/v7/uploads/43a83276-1abf-483b-877e-6e61349f2d1f"
        )
        assert (
            annotation_file.workview_url
            == "http://example.com/workview?dataset=545&item=0185c280-bbad-6117-71a7-a6853a6e3f2e"
        )
        assert not annotation_file.seq
        assert not annotation_file.frame_urls
        assert annotation_file.remote_path == "/path-0/folder"

    def test_parses_darwin_v2_videos_correctly(self, tmp_path):
        content = """
        {
          "version": "2.0",
          "schema_ref": "https://darwin-public.s3.eu-west-1.amazonaws.com/darwin_json_2_0.schema.json",
          "item": {
            "name": "item-0.mp4",
            "path": "/path-0/folder",
            "source_info": {
              "dataset": {
                "name": "Dataset 0",
                "slug": "dataset-0",
                "dataset_management_url": "http://example.com/datasets/545/dataset-management"
              },
              "item_id": "0185c280-bbad-6117-71a7-a6853a6e3f2e",
              "team": {
                "name": "Team 0",
                "slug": "team-0"
              },
              "workview_url": "http://example.com/workview?dataset=545&item=0185c280-bbad-6117-71a7-a6853a6e3f2e"
            },
            "slots": [
              {
                "type": "video",
                "slot_name": "0",
                "width": 123,
                "height": 456,
                "thumbnail_url": "http://example.com/fake-api-url/v2/teams/v7/files/71857eb3-6feb-428a-8fc6-0c8a895ea611/thumbnail",
                "frame_urls": [
                  "http://example.com/fake-api-url/v2/teams/v7/files/71857eb3-6feb-428a-8fc6-0c8a895ea611/frames/1",
                  "http://example.com/fake-api-url/v2/teams/v7/files/71857eb3-6feb-428a-8fc6-0c8a895ea611/frames/2"
                ],
                "frame_count": 2,
                "source_files": [
                  {
                    "file_name": "file-0",
                    "url": "http://example.com/fake-api-url/v2/teams/v7/uploads/43a83276-1abf-483b-877e-6e61349f2d1f"
                  }
                ]
              }
            ]
          },
          "annotations": [
            {
              "frames": {
                "3": {
                  "bounding_box": {
                    "h": 2,
                    "w": 1,
                    "x": 1,
                    "y": 1
                  },
                  "polygon": {
                    "paths": [
                      [
                        { "x": 1, "y": 1 },
                        { "x": 2, "y": 2 },
                        { "x": 1, "y": 3 }
                      ]
                    ]
                  }
                }
              },
              "id": "f8f5f235-bd47-47be-b4fe-07d49e0177a7",
              "interpolate_algorithm": "linear-1.1",
              "interpolated": true,
              "name": "polygon",
              "ranges": [ [ 0, 1 ] ],
              "slot_names": [
                "1"
              ]
            }
          ]
        }
        """

        directory = tmp_path / "imports"
        directory.mkdir()
        import_file = directory / "darwin-file.json"
        import_file.write_text(content)

        annotation_file: dt.AnnotationFile = parse_darwin_json(import_file, None)

        assert annotation_file.path == import_file
        assert annotation_file.filename == "item-0.mp4"
        assert annotation_file.dataset_name == "Dataset 0"
        assert annotation_file.item_id == "0185c280-bbad-6117-71a7-a6853a6e3f2e"
        assert annotation_file.version == dt.AnnotationFileVersion(
            major=2, minor=0, suffix=""
        )

        assert len(annotation_file.annotations) == 1
        assert len(annotation_file.annotation_classes) == 1
        assert (
            annotation_file.annotations[0].id == "f8f5f235-bd47-47be-b4fe-07d49e0177a7"
        )
        assert list(annotation_file.annotations[0].frames.keys()) == [3]
        assert (
            annotation_file.annotations[0].frames[3].id
            == "f8f5f235-bd47-47be-b4fe-07d49e0177a7"
        )
        assert annotation_file.is_video
        assert annotation_file.image_width == 123
        assert annotation_file.image_height == 456
        assert (
            annotation_file.image_url
            == "http://example.com/fake-api-url/v2/teams/v7/uploads/43a83276-1abf-483b-877e-6e61349f2d1f"
        )
        assert (
            annotation_file.workview_url
            == "http://example.com/workview?dataset=545&item=0185c280-bbad-6117-71a7-a6853a6e3f2e"
        )
        assert not annotation_file.seq
        assert len(annotation_file.frame_urls) == 2
        assert annotation_file.remote_path == "/path-0/folder"

    def test_returns_None_if_no_annotations_exist(self, tmp_path):
        content = """
        {
            "image": {
                "width": 497,
                "height": 778,
                "original_filename": "P49-RediPad-ProPlayLEFTY_442.jpg",
                "filename": "P49-RediPad-ProPlayLEFTY_442.jpg",
                "url": "",
                "path": "/tmp_files"
            }
        }
        """

        directory = tmp_path / "imports"
        directory.mkdir()
        import_file = directory / "darwin-file.json"
        import_file.write_text(content)

        annotation_file: dt.AnnotationFile = parse_darwin_json(import_file, None)

        assert not annotation_file

    def test_uses_a_default_path_if_one_is_missing(self, tmp_path):
        content = """
            {
                "image": {
                    "original_filename": "P49-RediPad-ProPlayLEFTY_442.jpg",
                    "filename": "P49-RediPad-ProPlayLEFTY_442.jpg"
                },
                "annotations": [
                    {
                        "keypoint": {
                            "x": 207.97048950195312,
                            "y": 449.39691162109375
                        },
                        "name": "left_knee"
                    }
                ]
            }
            """

        directory = tmp_path / "imports"
        directory.mkdir()
        import_file = directory / "darwin-file.json"
        import_file.write_text(content)

        annotation_file: dt.AnnotationFile = parse_darwin_json(import_file, None)

        assert annotation_file.remote_path == "/"

    def test_imports_a_skeleton(self, tmp_path):
        content = """
            {
                "dataset": "cars",
                "image": {
                    "filename": "ferrari-laferrari.jpg"
                },
                "annotations": [
                    {
                        "bounding_box": {
                            "h": 547.0,
                            "w": 1709.0,
                            "x": 96.0,
                            "y": 437.0
                        },
                        "name": "car",
                        "polygon": {
                            "paths": [
                                {
                                    "x": 1805.0,
                                    "y": 586.0
                                },
                                {
                                    "x": 1802.0,
                                    "y": 586.0
                                },
                                {
                                    "x": 1805.0,
                                    "y": 588.0
                                }
                            ]
                        }
                    },
                    {
                        "name": "wheels",
                        "skeleton": {
                            "nodes": [
                                {
                                    "name": "1",
                                    "occluded": false,
                                    "x": 829.56,
                                    "y": 824.5
                                },
                                {
                                    "name": "2",
                                    "occluded": false,
                                    "x": 1670.5,
                                    "y": 741.76
                                }
                            ]
                        }
                    }
                ]
            }
            """

        directory = tmp_path / "imports"
        directory.mkdir()
        import_file = directory / "darwin-file.json"
        import_file.write_text(content)

        annotation_file: dt.AnnotationFile = parse_darwin_json(import_file, None)

        assert (
            annotation_file.annotations[0].annotation_class.annotation_type == "polygon"
        )
        assert (
            annotation_file.annotations[1].annotation_class.annotation_type
            == "skeleton"
        )

    def test_imports_multiple_skeletetons(self, tmp_path):
        content = """
            {
                "dataset":"cars",
                "image":{
                    "filename":"ferrari-laferrari.jpg"
                },
                "annotations":[
                    {
                        "bounding_box":{
                            "h":547.0,
                            "w":1709.0,
                            "x":96.0,
                            "y":437.0
                        },
                        "name":"car",
                        "polygon":{
                            "paths":[
                                {
                                    "x":1805.0,
                                    "y":586.0
                                },
                                {
                                    "x":1802.0,
                                    "y":586.0
                                },
                                {
                                    "x":1805.0,
                                    "y":588.0
                                }
                            ]
                        }
                    },
                    {
                        "name":"wheels",
                        "skeleton":{
                            "nodes":[
                                {
                                    "name":"1",
                                    "occluded":false,
                                    "x":829.56,
                                    "y":824.5
                                },
                                {
                                    "name":"2",
                                    "occluded":false,
                                    "x":1670.5,
                                    "y":741.76
                                }
                            ]
                        }
                    },
                    {
                        "name":"door",
                        "skeleton":{
                            "nodes":[
                                {
                                    "name":"1",
                                    "occluded":false,
                                    "x":867.86,
                                    "y":637.16
                                },
                                {
                                    "name":"2",
                                    "occluded":false,
                                    "x":1100.21,
                                    "y":810.09
                                },
                                {
                                    "name":"3",
                                    "occluded":false,
                                    "x":1298.45,
                                    "y":856.56
                                },
                                {
                                    "name":"4",
                                    "occluded":false,
                                    "x":1234.63,
                                    "y":492.12
                                }
                            ]
                        }
                    }
                ]
            }
        """

        directory = tmp_path / "imports"
        directory.mkdir()
        import_file = directory / "darwin-file.json"
        import_file.write_text(content)

        annotation_file: dt.AnnotationFile = parse_darwin_json(import_file, None)

        assert (
            annotation_file.annotations[0].annotation_class.annotation_type == "polygon"
        )
        assert (
            annotation_file.annotations[1].annotation_class.annotation_type
            == "skeleton"
        )
        assert (
            annotation_file.annotations[2].annotation_class.annotation_type
            == "skeleton"
        )

    def test_returns_true_w_json_content_type(self):
        response: Response = Response()
        response.headers["content-type"] = "application/json"
        assert has_json_content_type(response)

    def test_returns_false_w_plain_text(self):
        response: Response = Response()
        response.headers["content-type"] = "text/plain"
        assert not has_json_content_type(response)

    def test_returns_json_w_json_response(self):
        response: Response = Response()
        response.headers["content-type"] = "application/json"
        response._content = b'{"key":"a"}'
        assert {"key": "a"} == get_response_content(response)

    def test_returns_text_w_plain_text(self):
        response: Response = Response()
        response.headers["content-type"] = "text/plain"
        response._content = b"hello"
        assert "hello" == get_response_content(response)


class TestParseDarwinRasterAnnotation:
    @pytest.fixture
    def good_raster_annotation(self) -> dt.JSONFreeForm:
        return {
            "id": "abc123",
            "name": "my_raster_annotation",
            "raster_layer": {
                "dense_rle": "ABCD",
                "mask_annotation_ids_mapping": {"1": 1},
                "total_pixels": 100,
            },
            "slot_names": ["0"],
        }

    def test_parses_a_raster_annotation(
        self, good_raster_annotation: dt.JSONFreeForm
    ) -> None:
        annotation = _parse_darwin_raster_annotation(good_raster_annotation)

        assert annotation is not None
        assert annotation.annotation_class is not None

        assert annotation.annotation_class.name == "my_raster_annotation"
        assert annotation.annotation_class.annotation_type == "raster_layer"

        assert annotation.data["dense_rle"] == "ABCD"
        assert annotation.data["mask_annotation_ids_mapping"] == {"1": 1}
        assert annotation.data["total_pixels"] == 100
        assert annotation.id == "abc123"

    # Sad paths
    @pytest.mark.parametrize("parameter_name", ["id", "name", "raster_layer"])
    def test_raises_value_error_for_missing_top_level_fields(
        self, good_raster_annotation: dt.JSONFreeForm, parameter_name: str
    ) -> None:
        annotation = good_raster_annotation
        del annotation[parameter_name]
        with pytest.raises(ValueError):
            _parse_darwin_raster_annotation(annotation)

    @pytest.mark.parametrize(
        "parameter_name", ["dense_rle", "mask_annotation_ids_mapping", "total_pixels"]
    )
    def test_raises_value_error_for_missing_raster_layer_fields(
        self, good_raster_annotation: dt.JSONFreeForm, parameter_name: str
    ) -> None:
        annotation = good_raster_annotation
        del annotation["raster_layer"][parameter_name]
        with pytest.raises(ValueError):
            _parse_darwin_raster_annotation(annotation)


class TestParseDarwinMaskAnnotation:
    @pytest.fixture
    def good_mask_annotation(self) -> dt.JSONFreeForm:
        return {
            "id": "abc123",
            "name": "my_raster_annotation",
            "mask": {
                "sparse_rle": None,
            },
            "slot_names": ["0"],
        }

    def test_parses_a_raster_annotation(
        self, good_mask_annotation: dt.JSONFreeForm
    ) -> None:
        annotation = _parse_darwin_mask_annotation(good_mask_annotation)

        assert annotation is not None
        assert annotation.annotation_class is not None

        assert annotation.annotation_class.name == "my_raster_annotation"
        assert annotation.annotation_class.annotation_type == "mask"

        assert annotation.data["sparse_rle"] is None

    # Sad paths
    @pytest.mark.parametrize("parameter_name", ["id", "name", "mask", "slot_names"])
    def test_raises_value_error_for_missing_top_level_fields(
        self, good_mask_annotation: dt.JSONFreeForm, parameter_name: str
    ) -> None:
        annotation = good_mask_annotation
        del annotation[parameter_name]
        with pytest.raises(ValueError):
            _parse_darwin_raster_annotation(annotation)

    def test_raises_value_error_for_missing_mask_fields(
        self, good_mask_annotation: dt.JSONFreeForm
    ) -> None:
        annotation = good_mask_annotation
        del annotation["mask"]["sparse_rle"]
        with pytest.raises(ValueError):
            _parse_darwin_raster_annotation(annotation)

    def test_raises_value_error_for_invalid_mask_fields(
        self, good_mask_annotation: dt.JSONFreeForm
    ) -> None:
        annotation = good_mask_annotation
        annotation["mask"]["sparse_rle"] = "invalid"
        with pytest.raises(ValueError):
            _parse_darwin_raster_annotation(annotation)<|MERGE_RESOLUTION|>--- conflicted
+++ resolved
@@ -233,16 +233,14 @@
                             46
                         ]
                     ],
-<<<<<<< HEAD
-                    "slot_names": [
-                        "0"
-=======
                     "hidden_areas": [
                         [
                             5,
                             8
                         ]
->>>>>>> 82bfdba9
+                    ],
+                    "slot_names": [
+                        "0"
                     ]
                 }
             ]
