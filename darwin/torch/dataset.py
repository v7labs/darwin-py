<<<<<<< HEAD
from typing import List, Optional
=======
from __future__ import annotations

from typing import Any, Callable, Dict, List, Optional, Tuple
>>>>>>> b89864e5

import numpy as np
import PIL
from darwin.cli_functions import _error, _load_client
from darwin.dataset import LocalDataset
from darwin.dataset.identifier import DatasetIdentifier
from darwin.datatypes import Annotation
from darwin.torch.transforms import (
    Compose,
    ConvertPolygonsToInstanceMasks,
    ConvertPolygonsToSemanticMask,
)
from darwin.torch.utils import polygon_area
from darwin.utils import convert_polygons_to_sequences
from PIL import Image as PILImage
from torchvision.transforms.functional import to_tensor

import torch


def get_dataset(
    dataset_slug: str,
    dataset_type: str,
    partition: Optional[str] = None,
    split: str = "default",
    split_type: str = "random",
    transform: Optional[List] = None,
) -> LocalDataset:
    """
    Creates and returns a dataset

    Parameters
    ----------
    dataset_slug: str
        Slug of the dataset to retrieve
    dataset_type: str
        The type of dataset [classification, instance-segmentation, semantic-segmentation]
    partition: str
        Selects one of the partitions [train, val, test, None]. (Default: None)
    split: str
        Selects the split that defines the percentages used. (Default: 'default')
    split_type: str
        Heuristic used to do the split [random, stratified]. (Default: 'random')
    transform : list[torchvision.transforms]
        List of PyTorch transforms
    """
    dataset_functions = {
        "classification": ClassificationDataset,
        "bounding-box-detection": BoundingBoxDetectionDataset,
        "instance-segmentation": InstanceSegmentationDataset,
        "semantic-segmentation": SemanticSegmentationDataset,
    }
    dataset_function = dataset_functions.get(dataset_type)
    if not dataset_function:
        list_of_types = ", ".join(dataset_functions.keys())
        _error(f"dataset_type needs to be one of '{list_of_types}'")

    identifier = DatasetIdentifier.parse(dataset_slug)
    client = _load_client(offline=True)

    for p in client.list_local_datasets(team=identifier.team_slug):
        if identifier.dataset_slug == p.name:
            return dataset_function(
                dataset_path=p,
                partition=partition,
                split=split,
                split_type=split_type,
                release_name=identifier.version,
                transform=transform,
            )

    _error(
        f"Dataset '{identifier.dataset_slug}' does not exist locally. "
        f"Use 'darwin dataset remote' to see all the available datasets, "
        f"and 'darwin dataset pull' to pull them."
    )


class ClassificationDataset(LocalDataset):
    def __init__(self, transform: Optional[List] = None, **kwargs):
        """
        See class `LocalDataset` for documentation
        """
        super().__init__(annotation_type="tag", **kwargs)

        if transform is not None and isinstance(transform, list):
            transform = Compose(transform)

        self.transform: Optional[Callable] = transform

<<<<<<< HEAD
    def __getitem__(self, index: int):
=======
        self.is_multi_label = False
        self.check_if_multi_label()

    def __getitem__(self, index: int) -> Tuple[torch.Tensor, torch.Tensor]:
>>>>>>> b89864e5
        """
        See superclass for documentation

        Notes
        -----
        The return value is a dict with the following fields:
            image_id: int
                The index of the image in the split
            image_path: str
                The path to the image on the file system
            category_id : int
                The single label of the image selected
        """
        img: PILImage.Image = self.get_image(index)
        if self.transform is not None:
            img_tensor = self.transform(img)
        else:
            img_tensor = to_tensor(img)

        target = self.get_target(index)

        return img_tensor, target

    def get_target(self, index: int) -> torch.Tensor:
        """
        Returns the classification target
        """

        data = self.parse_json(index)
        annotations = data.pop("annotations")
        tags = [a["name"] for a in annotations if "tag" in a]
<<<<<<< HEAD
        if len(tags) > 1:
            raise ValueError(f"Multiple tags defined for this image ({tags}). This is not supported at the moment.")
        if len(tags) == 0:
            raise ValueError(
                f"No tags defined for this image ({self.annotations_path[index]})."
                f"This is not valid in a classification dataset."
            )
        target["category_id"] = self.classes.index(tags[0])
        target["category_name"] = tags[0]
        return target

    def get_class_idx(self, index: int):
        target = self.get_target(index)
=======

        assert len(tags) >= 1, f"No tags were found for index={index}"

        target: torch.Tensor = torch.tensor(self.classes.index(tags[0]))

        if self.is_multi_label:
            target = torch.zeros(len(self.classes))
            # one hot encode all the targets
            for tag in tags:
                idx = self.classes.index(tag)
                target[idx] = 1

        return target

    def check_if_multi_label(self) -> None:
        """
        This function loops over all the .json files and check if we have more than one tags in at least one file, if yes we assume the dataset is for multi label classification.
        """
        for idx in range(len(self)):
            target = self.parse_json(idx)
            annotations = target.pop("annotations")
            tags = [a["name"] for a in annotations if "tag" in a]

            if len(tags) > 1:
                self.is_multi_label = True
                break

    def get_class_idx(self, index: int) -> int:
        target: torch.Tensor = self.get_target(index)
>>>>>>> b89864e5
        return target["category_id"]

    def measure_weights(self, **kwargs) -> np.ndarray:
        """
        Computes the class balancing weights (not the frequencies!!) given the train loader
        Get the weights proportional to the inverse of their class frequencies.
        The vector sums up to 1

        Returns
        -------
        class_weights : ndarray[double]
            Weight for each class in the train set (one for each class) as a 1D array normalized
        """
        # Collect all the labels by iterating over the whole dataset
        labels = []
        for i, _filename in enumerate(self.images_path):
            target = self.get_target(i)
            if self.is_multi_label:
                # get the indixes of the class present
                target = torch.where(target == 1)[0]
                labels.extend(target.tolist())
            else:
                labels.append(target.item())

        return self._compute_weights(labels)


class InstanceSegmentationDataset(LocalDataset):
    def __init__(self, transform: Optional[Callable | List] = None, **kwargs):
        """
        See `LocalDataset` class for documentation
        """
        super().__init__(annotation_type="polygon", **kwargs)

        if transform is not None and isinstance(transform, list):
            transform = Compose(transform)

        self.transform: Optional[Callable] = transform

        self.convert_polygons = ConvertPolygonsToInstanceMasks()

    def __getitem__(self, index: int) -> Tuple[torch.Tensor, Dict[str, Any]]:
        """
        Notes
        -----
        The return value is a dict with the following fields:
            image_id : int
                Index of the image inside the dataset
            image_path: str
                The path to the image on the file system
            labels : tensor(n)
                The class label of each one of the instances
            masks : tensor(n, H, W)
                Segmentation mask of each one of the instances
            boxes : tensor(n, 4)
                Coordinates of the bounding box enclosing the instances as [x, y, x, y]
            area : float
                Area in pixels of each one of the instances
        """
        img: PILImage.Image = self.get_image(index)
        target: Dict[str, Any] = self.get_target(index)

        img, target = self.convert_polygons(img, target)
        if self.transform is not None:
            img_tensor, target = self.transform(img, target)
        else:
            img_tensor = to_tensor(img)

        return img_tensor, target

    def get_target(self, index: int) -> Dict[str, Any]:
        """
        Returns the instance segmentation target
        """
        target = self.parse_json(index)

        annotations = []
        for annotation in target["annotations"]:
            if "polygon" not in annotation and "complex_polygon" not in annotation:
                print(f"Warning: missing polygon in annotation {self.annotations_path[index]}")
            # Extract the sequences of coordinates from the polygon annotation
            annotation_type = "polygon" if "polygon" in annotation else "complex_polygon"
            sequences = convert_polygons_to_sequences(
                annotation[annotation_type]["path"], height=target["height"], width=target["width"],
            )
            # Compute the bbox of the polygon
            x_coords = [s[0::2] for s in sequences]
            y_coords = [s[1::2] for s in sequences]
            min_x = np.min([np.min(x_coord) for x_coord in x_coords])
            min_y = np.min([np.min(y_coord) for y_coord in y_coords])
            max_x = np.max([np.max(x_coord) for x_coord in x_coords])
            max_y = np.max([np.max(y_coord) for y_coord in y_coords])
            w = max_x - min_x + 1
            h = max_y - min_y + 1
            # Compute the area of the polygon
            # TODO fix with addictive/subtractive paths in complex polygons
            poly_area = np.sum([polygon_area(x_coord, y_coord) for x_coord, y_coord in zip(x_coords, y_coords)])

            # Create and append the new entry for this annotation
            annotations.append(
                {
                    "category_id": self.classes.index(annotation["name"]),
                    "segmentation": sequences,
                    "bbox": [min_x, min_y, w, h],
                    "area": poly_area,
                }
            )
        target["annotations"] = annotations

        return target

    def measure_weights(self, **kwargs) -> np.ndarray:
        """
        Computes the class balancing weights (not the frequencies!!) given the train loader
        Get the weights proportional to the inverse of their class frequencies.
        The vector sums up to 1

        Returns
        -------
        class_weights : ndarray[double]
            Weight for each class in the train set (one for each class) as a 1D array normalized
        """
        # Collect all the labels by iterating over the whole dataset
        labels: List[int] = []
        for i, _ in enumerate(self.images_path):
            target = self.get_target(i)
            labels.extend([a["category_id"] for a in target["annotations"]])
        return self._compute_weights(labels)


class SemanticSegmentationDataset(LocalDataset):
    def __init__(self, transform: Optional[List | Callable] = None, **kwargs):
        """
        See `LocalDataset` class for documentation
        """
        super().__init__(annotation_type="polygon", **kwargs)

        if transform is not None and isinstance(transform, list):
            transform = Compose(transform)

        self.transform: Optional[Callable] = transform
        self.convert_polygons = ConvertPolygonsToSemanticMask()

    def __getitem__(self, index: int) -> Tuple[torch.Tensor, Dict[str, Any]]:
        """
        See superclass for documentation

        Notes
        -----
        The return value is a dict with the following fields:
            image_id : int
                Index of the image inside the dataset
            image_path: str
                The path to the image on the file system
            mask : tensor(H, W)
                Segmentation mask where each pixel encodes a class label
        """
        img: PILImage.Image = self.get_image(index)
        target: Dict[str, Any] = self.get_target(index)

        img, target = self.convert_polygons(img, target)
        if self.transform is not None:
            img_tensor, target = self.transform(img, target)
        else:
            img_tensor = to_tensor(img)

        return img_tensor, target

    def get_target(self, index: int) -> Dict[str, Any]:
        """
        Returns the semantic segmentation target
        """
        target = self.parse_json(index)

        annotations = []
        for obj in target["annotations"]:
            sequences = convert_polygons_to_sequences(
                obj["polygon"]["path"], height=target["height"], width=target["width"],
            )
            # Discard polygons with less than three points
            sequences[:] = [s for s in sequences if len(s) >= 6]
            if not sequences:
                continue
            annotations.append({"category_id": self.classes.index(obj["name"]), "segmentation": sequences})
        target["annotations"] = annotations

        return target

    def measure_weights(self, **kwargs) -> np.ndarray:
        """
        Computes the class balancing weights (not the frequencies!!) given the train loader
        Get the weights proportional to the inverse of their class frequencies.
        The vector sums up to 1

        Returns
        -------
        class_weights : ndarray[double]
            Weight for each class in the train set (one for each class) as a 1D array normalized
        """
        # Collect all the labels by iterating over the whole dataset
        labels = []
        for i, _ in enumerate(self.images_path):
            target = self.get_target(i)
            labels.extend([a["category_id"] for a in target["annotations"]])
        return self._compute_weights(labels)


class BoundingBoxDetectionDataset(LocalDataset):
    def __init__(self, transform: Optional[List] = None, **kwargs):
        """See `LocalDataset` class for documentation"""
        super().__init__(annotation_type="bounding_box", **kwargs)

        self.transform = transform
        if self.transform is not None and isinstance(self.transform, list):
            self.transform = Compose(self.transform)

    def __getitem__(self, index: int):
        """
        Notes
        -----
        The return value is a dict with the following fields:
            image_id : int
                Index of the image inside the dataset
            image_path: str
                The path to the image on the file system
            labels : tensor(n)
                The class label of each one of the instances
            boxes : tensor(n, 4)
                Coordinates of the bounding box enclosing the instances as [x, y, x, y]
            area : float
                Area in pixels of each one of the instances
        """
        img = self.get_image(index)
        target = self.get_target(index)

        if self.transform is not None:
            img, target = self.transform(img, target)

        return img, target

    def get_target(self, index: int):
        """Returns the instance segmentation target"""
        target = self.parse_json(index)
        annotations = target.pop("annotations")

        targets = []
        for annotation in annotations:
            bbox = annotation["bounding_box"]

            h = bbox["h"]
            w = bbox["w"]
            x = bbox["x"]
            y = bbox["y"]

            bbox = torch.tensor([h, w, x, y])
            area = bbox[0] * bbox[1]
            label = torch.tensor(self.classes.index(annotation["name"]))

            ann = {"bbox": bbox, "area": area, "label": label}

            targets.append(ann)
        # following https://pytorch.org/tutorials/intermediate/torchvision_tutorial.html
        stacked_targets = {
            "boxes": torch.stack([v["bbox"] for v in targets]),
            "area": torch.stack([v["area"] for v in targets]),
            "labels": torch.stack([v["label"] for v in targets]),
            "image_id": torch.tensor([index]),
        }

        stacked_targets["iscrowd"] = torch.zeros_like(stacked_targets["labels"])

        return stacked_targets

    def measure_weights(self, **kwargs):
        """Computes the class balancing weights (not the frequencies!!) given the train loader
        Get the weights proportional to the inverse of their class frequencies.
        The vector sums up to 1
        Returns
        -------
        class_weights : ndarray[double]
            Weight for each class in the train set (one for each class) as a 1D array normalized
        """
        # Collect all the labels by iterating over the whole dataset
        labels = []
        for i, _ in enumerate(self.images_path):
            target = self.get_target(i)
            labels.extend([a["category_id"] for a in target["annotations"]])
        return self._compute_weights(labels)<|MERGE_RESOLUTION|>--- conflicted
+++ resolved
@@ -1,10 +1,6 @@
-<<<<<<< HEAD
-from typing import List, Optional
-=======
 from __future__ import annotations
 
 from typing import Any, Callable, Dict, List, Optional, Tuple
->>>>>>> b89864e5
 
 import numpy as np
 import PIL
@@ -95,14 +91,10 @@
 
         self.transform: Optional[Callable] = transform
 
-<<<<<<< HEAD
-    def __getitem__(self, index: int):
-=======
         self.is_multi_label = False
         self.check_if_multi_label()
 
     def __getitem__(self, index: int) -> Tuple[torch.Tensor, torch.Tensor]:
->>>>>>> b89864e5
         """
         See superclass for documentation
 
@@ -134,21 +126,6 @@
         data = self.parse_json(index)
         annotations = data.pop("annotations")
         tags = [a["name"] for a in annotations if "tag" in a]
-<<<<<<< HEAD
-        if len(tags) > 1:
-            raise ValueError(f"Multiple tags defined for this image ({tags}). This is not supported at the moment.")
-        if len(tags) == 0:
-            raise ValueError(
-                f"No tags defined for this image ({self.annotations_path[index]})."
-                f"This is not valid in a classification dataset."
-            )
-        target["category_id"] = self.classes.index(tags[0])
-        target["category_name"] = tags[0]
-        return target
-
-    def get_class_idx(self, index: int):
-        target = self.get_target(index)
-=======
 
         assert len(tags) >= 1, f"No tags were found for index={index}"
 
@@ -178,7 +155,6 @@
 
     def get_class_idx(self, index: int) -> int:
         target: torch.Tensor = self.get_target(index)
->>>>>>> b89864e5
         return target["category_id"]
 
     def measure_weights(self, **kwargs) -> np.ndarray:
@@ -262,7 +238,9 @@
             # Extract the sequences of coordinates from the polygon annotation
             annotation_type = "polygon" if "polygon" in annotation else "complex_polygon"
             sequences = convert_polygons_to_sequences(
-                annotation[annotation_type]["path"], height=target["height"], width=target["width"],
+                annotation[annotation_type]["path"],
+                height=target["height"],
+                width=target["width"],
             )
             # Compute the bbox of the polygon
             x_coords = [s[0::2] for s in sequences]
@@ -356,7 +334,9 @@
         annotations = []
         for obj in target["annotations"]:
             sequences = convert_polygons_to_sequences(
-                obj["polygon"]["path"], height=target["height"], width=target["width"],
+                obj["polygon"]["path"],
+                height=target["height"],
+                width=target["width"],
             )
             # Discard polygons with less than three points
             sequences[:] = [s for s in sequences if len(s) >= 6]
@@ -387,13 +367,14 @@
 
 
 class BoundingBoxDetectionDataset(LocalDataset):
-    def __init__(self, transform: Optional[List] = None, **kwargs):
+    def __init__(self, transform: Optional[Callable | List] = None, **kwargs):
         """See `LocalDataset` class for documentation"""
         super().__init__(annotation_type="bounding_box", **kwargs)
 
-        self.transform = transform
-        if self.transform is not None and isinstance(self.transform, list):
-            self.transform = Compose(self.transform)
+        if transform is not None and isinstance(transform, list):
+            transform = Compose(transform)
+
+        self.transform: Optional[Callable] = transform
 
     def __getitem__(self, index: int):
         """
@@ -411,13 +392,16 @@
             area : float
                 Area in pixels of each one of the instances
         """
-        img = self.get_image(index)
-        target = self.get_target(index)
+
+        img: PILImage.Image = self.get_image(index)
+        target: Dict[str, Any] = self.get_target(index)
 
         if self.transform is not None:
-            img, target = self.transform(img, target)
-
-        return img, target
+            img_tensor, target = self.transform(img, target)
+        else:
+            img_tensor = to_tensor(img)
+
+        return img_tensor, target
 
     def get_target(self, index: int):
         """Returns the instance segmentation target"""
@@ -465,5 +449,6 @@
         labels = []
         for i, _ in enumerate(self.images_path):
             target = self.get_target(i)
-            labels.extend([a["category_id"] for a in target["annotations"]])
+            print(target)
+            labels.extend(target["labels"].tolist())
         return self._compute_weights(labels)