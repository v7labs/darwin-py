--- conflicted
+++ resolved
@@ -3,11 +3,7 @@
 
 import numpy as np
 import torch
-<<<<<<< HEAD
-=======
-from PIL import Image
 from upolygon import draw_polygon
->>>>>>> 70edff3b
 
 from darwin.datatypes import ComplexPolygon, Polygon
 
