import os
from pathlib import Path
from typing import Dict, Optional, Iterator

import requests

from darwin.config import Config
from darwin.dataset import RemoteDataset
from darwin.exceptions import (
    InsufficientStorage,
    InvalidLogin,
    MissingConfig,
    NameTaken,
    NotFound,
    Unauthenticated,
    ValidationError,
)
from darwin.team import Team
from darwin.utils import is_project_dir, urljoin


class Client:
    def __init__(
<<<<<<< HEAD
        self,
        token: Optional[str],
        api_url: str,
        base_url: str,
        projects_dir: Path,
        refresh_token: Optional[str] = None,
=======
            self,
            token: str,
            api_url: str,
            base_url: str,
            projects_dir: Path,
            refresh_token: Optional[str] = None,
>>>>>>> e5733698
    ):
        """Initializes a Client object. Clients are responsible for holding the logic and for
        interacting with the remote hosts.

        Parameters
        ----------
        token : str
            Access token used to auth a specific request. It has a time spans of roughly 8min.
        refresh_token : str
            Its a token which lives for longer and can be used to create new tokens.
        api_url : str
            URL to the backend
        base_url : str
            URL to the backend TODO remove this and generate it from api_url
        projects_dir : Path
            Path where the client should be initialized from (aka the root path)
        """
        self.token = token
        self.refresh_token = refresh_token
        self.url = api_url
        self.base_url = base_url
        self.team = None
        # TODO: read this from config
        self.projects_dir = projects_dir

    def get(self, endpoint: str, retry: bool = False, raw: bool = False):
        """Get something from the server trough HTTP

        Parameters
        ----------
        endpoint : str
            Recipient of the HTTP operation
        retry : bool
            Retry to perform the operation. Set to False on recursive calls.
        raw : bool
            Flag for returning raw response

        Returns
        -------
        dict
        Dictionary which contains the server response
        """
        self.ensure_authenticated()
        response = requests.get(urljoin(self.url, endpoint), headers=self._get_headers())

        if response.status_code == 401 and retry:
            self._refresh_access_token()
            return self.get(endpoint=endpoint, retry=False)

        if response.status_code != 200:
            print(
                f"Client get request response ({response.json()}) with unexpected status "
                f"({response.status_code}). "
                f"Client: ({self})"
                f"Request: (endpoint={endpoint})"
            )

        if raw:
            return response
        return response.json()

    def put(self, endpoint: str, payload: Dict, retry: bool = False):
        """Put something on the server trough HTTP

        Parameters
        ----------
        endpoint : str
            Recipient of the HTTP operation
        payload : dict
            What you want to put on the server (typically json encoded)
        retry : bool
            Retry to perform the operation. Set to False on recursive calls.


        Returns
        -------
        dict
        Dictionary which contains the server response
        """
        self.ensure_authenticated()
        response = requests.put(
            urljoin(self.url, endpoint), json=payload, headers=self._get_headers()
        )

        if response.status_code == 401 and retry:
            self._refresh_access_token()
            return self.put(endpoint=endpoint, payload=payload, retry=False)
        if response.status_code == 429:
            error_code = response.json()["errors"]["code"]
            if error_code == "INSUFFICIENT_REMAINING_STORAGE":
                raise InsufficientStorage()

        if response.status_code != 200:
            print(
                f"Client put request response ({response.json()}) with unexpected status "
                f"({response.status_code}). "
                f"Client: ({self})"
                f"Request: (endpoint={endpoint}, payload={payload})"
            )
        return response.json()

    def post(
            self,
            endpoint: str,
            payload: Optional[Dict] = None,
            retry: bool = False,
            refresh: bool = False,
            error_handlers: Optional[list] = None,
    ):
        """Post something new on the server trough HTTP

        Parameters
        ----------
        endpoint : str
            Recipient of the HTTP operation
        payload : dict
            What you want to put on the server (typically json encoded)
        retry : bool
            Retry to perform the operation. Set to False on recursive calls.
        refresh : bool
            Flag for use the refresh token instead
        error_handlers : list
            List of error handlers

        Returns
        -------
        dict
        Dictionary which contains the server response
        """
        if payload is None:
            payload = {}
        if error_handlers is None:
            error_handlers = []
        self.ensure_authenticated()
        response = requests.post(
            urljoin(self.url, endpoint), json=payload, headers=self._get_headers(refresh=refresh)
        )

        if response.status_code == 401 and retry:
            self._refresh_access_token()
            return self.post(endpoint, payload=payload, retry=False)

        if response.status_code != 200:
            for error_handler in error_handlers:
                error_handler(response.status_code, response.json())
            print(
                f"Client post request response ({response.json()}) with unexpected status "
                f"({response.status_code}). "
                f"Client: ({self})"
                f"Request: (endpoint={endpoint}, payload={payload})"
            )
        return response.json()

    def list_teams(self):
        """Returns a list of all available teams

        Returns
        -------
        list[Team]
        Available teams
        """
        data = self.get("/users/token_info")
        teams = []
        for row in data["teams"]:
            teams.append(
                Team(
                    id=row["id"],
                    name=row["name"],
                    slug=row["slug"],
                    selected=data["selected_team"]["id"] == row["id"],
                )
            )
        return teams

    def current_team(self) -> Team:
        """Returns the currently selected team

        Returns
        -------
        Team
        Currently selected team
        """
        data = self.get("/users/token_info")["selected_team"]
        return Team(id=data["id"], name=data["name"], slug=data["slug"], selected=True)

    def set_team(self, slug: str):
        """Select a team

        Parameters
        ----------
        slug : str
            Slug of the team to select

        Returns
        -------

        """
        matching_team = [team for team in self.list_teams() if team.slug == slug]
        if not matching_team:
            raise NotFound
        data = self.post("/users/select_team", {"team_id": matching_team[0].id}, refresh=True)
        self.token = data["token"]
        self.refresh_token = data["refresh_token"]

    def list_local_datasets(self) -> Iterator[Path]:
        """Returns a list of all local folders who are detected as dataset.

        Returns
        -------
        list[Path]
        List of all local datasets
        """
        for project_path in Path(self.projects_dir).glob("*"):
            if project_path.is_dir() and is_project_dir(project_path):
                yield Path(project_path)

    def list_remote_datasets(self) -> Iterator[RemoteDataset]:
        """Returns a list of all available datasets with the team currently authenticated against

        Returns
        -------
        list[RemoteDataset]
        List of all remote datasets
        """
        for project in self.get("/projects/"):
            yield RemoteDataset(
                name=project["name"],
                slug=project["slug"],
                dataset_id=project["dataset_id"],
                project_id=project["id"],
                image_count=project["num_images"],
                progress=project["progress"],
                client=self,
            )

    def get_remote_dataset(
<<<<<<< HEAD
        self,
        *,
        project_id: Optional[int] = None,
        slug: Optional[str] = None,
        name: Optional[str] = None,
        dataset_id: Optional[int] = None,
    ) -> RemoteDataset:
=======
            self,
            *,
            project_id: Optional[int] = None,
            slug: Optional[str] = None,
            name: Optional[str] = None,
            dataset_id: Optional[int] = None,
    ):
>>>>>>> e5733698
        """Get a remote dataset based on the parameter passed. You can only choose one of the
        possible parameters and calling this method with multiple ones will result in an
        error.

        Parameters
        ----------
        project_id : int
            ID of the project to return
        slug : str
            Slug of the dataset to return
        name : str
            Name of the dataset to return
        dataset_id : int
            ID of the dataset to return

        Returns
        -------
        RemoteDataset
            Initialized dataset
        """
        num_args = sum(x is not None for x in [name, slug, dataset_id, project_id])
        if num_args > 1:
            raise ValueError(
                f"Too many values provided ({num_args})."
                f" Please choose only 1 way of getting the remote dataset."
            )
        elif num_args == 0:
            raise ValueError(
                f"No values provided. Please select 1 way of getting the remote dataset."
            )
        # TODO: swap project_id for dataset_id when the backend has gotten ride of project_id
        if project_id:
            project = self.get(f"/projects/{project_id}")
            return RemoteDataset(
                name=project["name"],
                slug=project["slug"],
                dataset_id=project["dataset_id"],
                project_id=project["id"],
                image_count=project["num_images"],
                progress=project["progress"],
                client=self,
            )
        if slug:
            # TODO: when the backend have support for slug fetching update this.
            matching_datasets = [
                dataset for dataset in self.list_remote_datasets() if dataset.slug == slug
            ]
            if not matching_datasets:
                raise NotFound
            return matching_datasets[0]
        if name:
            print("Sorry, no support for name yet")
            raise NotImplementedError
        if dataset_id:
            project = self.get(f"/datasets/{dataset_id}/project")
            return RemoteDataset(
                name=project["name"],
                slug=project["slug"],
                dataset_id=project["dataset_id"],
                project_id=project["id"],
                image_count=project["num_images"],
                progress=project["progress"],
                client=self,
            )

    def create_dataset(self, name: str) -> RemoteDataset:
        """Create a remote dataset

        Parameters
        ----------
        name : str
            Name of the dataset to create

        Returns
        -------
        RemoteDataset
        The created dataset
        """
        project = self.post(
            "/projects",
            {"name": name, "team_id": self.current_team().id},
            error_handlers=[name_taken, validation_error],
        )
        return RemoteDataset(
            name=project["name"],
            slug=project["slug"],
            dataset_id=project["dataset_id"],
            project_id=project["id"],
            image_count=project["num_images"],
            progress=project["progress"],
            client=self,
        )

    def ensure_authenticated(self):
        """Ensure the client is authenticated"""
        if self.refresh_token is not None:
            self._refresh_access_token()

    @classmethod
    def anonymous(cls, projects_dir: Optional[Path] = None):
        """Factory method to create a client with anonymous access privileges.
        This client can only fetch open datasets given their dataset id.

        Parameters
        ----------
        projects_dir : Path
            Path where the client should be initialized from (aka the root path)

        Returns
        -------
        Client
        The inited client
        """
        if not projects_dir:
            projects_dir = Path.home() / ".darwin" / "projects"
        return cls(
            token=None,  # Unauthenticated requests
            refresh_token=None,
            api_url=Client.default_api_url(),
            base_url=Client.default_base_url(),
            projects_dir=projects_dir,
        )

    @classmethod
    def local(cls):
        """Factory method to use the default configuration file to init the client

        Returns
        -------
        Client
        The inited client
        """
        config_path = Path.home() / ".darwin" / "config.yaml"
        return Client.from_config(config_path)

    @classmethod
    def from_token(cls, token: str, projects_dir: Optional[Path] = None):
        """Factory method to create a client from the token passed as parameter

        Parameters
        ----------
        token : str
            Access token used to auth a specific request. It has a time spans of roughly 8min. to
        projects_dir : Path
            Path where the client should be initialized from (aka the root path)

        Returns
        -------
        Client
        The inited client
        """
        if not projects_dir:
            projects_dir = Path.home() / ".darwin" / "projects"
        return cls(
            token=token,
            refresh_token=None,
            api_url=Client.default_api_url(),
            base_url=Client.default_base_url(),
            projects_dir=projects_dir,
        )

    @classmethod
    def from_config(cls, config_path: Path):
        """Factory method to create a client from the configuration file passed as parameter

        Parameters
        ----------
        config_path : str
            Path to a configuration file to use to create the client

        Returns
        -------
        Client
        The inited client
        """
        if not config_path.exists():
            raise MissingConfig()
        config = Config(config_path)
        return cls(
            token=config.get("token"),
            refresh_token=config.get("refresh_token"),
            api_url=config.get("api_endpoint"),
            base_url=config.get("base_url"),
            projects_dir=config.get("projects_dir"),
        )

    @classmethod
    def login(cls, email: str, password: str, projects_dir: Optional[Path] = None):
        """Factory method to create a client with a Darwin user login

        Parameters
        ----------
        email : str
            Email of the Darwin user to use for the login
        password : str
            Password of the Darwin user to use for the login
        projects_dir : str
            String where the client should be initialized from (aka the root path)

        Returns
        -------
        Client
        The inited client
        """
        if projects_dir is None:
            projects_dir = Path.home() / ".darwin" / "projects"
        api_url = Client.default_api_url()
        response = requests.post(
            urljoin(api_url, "/users/authenticate"),
            headers={"Content-Type": "application/json"},
            json={"email": email, "password": password},
        )
        if response.status_code != 200:
            raise InvalidLogin()
        data = response.json()
        return cls(
            token=data["token"],
            refresh_token=data["refresh_token"],
            api_url=api_url,
            base_url=Client.default_base_url(),
            projects_dir=projects_dir,
        )

    def _refresh_access_token(self):
        """Create and sets a new token"""
        response = requests.get(
            urljoin(self.url, "/refresh"), headers=self._get_headers(refresh=True)
        )
        if response.status_code != 200:
            raise Unauthenticated()

        data = response.json()
        self.token = data["token"]

    def _get_headers(self, refresh: bool = False):
        """Get the headers of the API calls to the backend.

        Parameters
        ----------
        refresh : bool
            Flag to select refresh token or the normal token

        Returns
        -------
        dict
        Contains the Content-Type and Authorization token
        """
        if refresh:
            return {
                "Content-Type": "application/json",
                "Authorization": f"Bearer {self.refresh_token}",
            }
        else:
            header = {"Content-Type": "application/json"}
            if self.token is not None:
                header["Authorization"] = f"Bearer {self.token}"
            return header

    def __str__(self):
        return (
            f"(Client, token={self.token}, "
            f"refresh_token={self.refresh_token}, "
            f"url={self.url}, "
            f"base_url={self.base_url}, "
            f"team={self.team}, "
            f"projects_dir={self.projects_dir})"
        )

    @staticmethod
    def default_api_url():
        """Returns the default api url"""
        return f"{Client.default_base_url()}/api/"

    @staticmethod
    def default_base_url():
        """Returns the default base url"""
        return os.getenv('DARWIN_BASE_URL', 'https://darwin.v7labs.com')


def name_taken(code, body):
    if code == 422 and body["errors"]["name"][0] == "has already been taken":
        raise NameTaken


def validation_error(code, body):
    if code == 422:
        raise ValidationError(body)<|MERGE_RESOLUTION|>--- conflicted
+++ resolved
@@ -21,21 +21,12 @@
 
 class Client:
     def __init__(
-<<<<<<< HEAD
         self,
-        token: Optional[str],
+        token: str,
         api_url: str,
         base_url: str,
         projects_dir: Path,
-        refresh_token: Optional[str] = None,
-=======
-            self,
-            token: str,
-            api_url: str,
-            base_url: str,
-            projects_dir: Path,
-            refresh_token: Optional[str] = None,
->>>>>>> e5733698
+        refresh_token: Optional[str] = None,  # TODO verify nothing breaks
     ):
         """Initializes a Client object. Clients are responsible for holding the logic and for
         interacting with the remote hosts.
@@ -272,7 +263,6 @@
             )
 
     def get_remote_dataset(
-<<<<<<< HEAD
         self,
         *,
         project_id: Optional[int] = None,
@@ -280,15 +270,6 @@
         name: Optional[str] = None,
         dataset_id: Optional[int] = None,
     ) -> RemoteDataset:
-=======
-            self,
-            *,
-            project_id: Optional[int] = None,
-            slug: Optional[str] = None,
-            name: Optional[str] = None,
-            dataset_id: Optional[int] = None,
-    ):
->>>>>>> e5733698
         """Get a remote dataset based on the parameter passed. You can only choose one of the
         possible parameters and calling this method with multiple ones will result in an
         error.
