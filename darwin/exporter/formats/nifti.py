--- conflicted
+++ resolved
@@ -80,22 +80,7 @@
     """
     video_annotations = list(annotation_files)
     for video_annotation in video_annotations:
-<<<<<<< HEAD
         slot_map = {slot.name: slot for slot in video_annotation.slots}
-=======
-        slot_name = video_annotation.slots[0].name
-        try:
-            medical_metadata = video_annotation.slots[0].metadata
-            legacy = not medical_metadata.get("handler") == "MONAI"  # type: ignore
-            plane_map = medical_metadata.get("plane_map", {slot_name: "AXIAL"})
-            primary_plane = medical_metadata.get(
-                "primary_plane", plane_map.get(slot_name, "AXIAL")
-            )
-        except (KeyError, AttributeError):
-            legacy = True
-            primary_plane = "AXIAL"
-
->>>>>>> 6a52678f
         image_id = check_for_error_and_return_imageid(video_annotation, output_dir)
         if not isinstance(image_id, str):
             continue
