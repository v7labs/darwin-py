import argparse
import datetime
import sys
from itertools import tee
from pathlib import Path
from typing import Dict, List, NoReturn, Optional, Tuple, Union

import humanize
from rich.console import Console
from rich.live import Live
from rich.progress import (
    BarColumn,
    DownloadColumn,
    Progress,
    ProgressColumn,
    SpinnerColumn,
    TaskID,
    TextColumn,
    TimeRemainingColumn,
    TransferSpeedColumn,
)
from rich.table import Table
from rich.theme import Theme

import darwin.exporter as exporter
import darwin.exporter.formats
import darwin.importer as importer
import darwin.importer.formats
from darwin.client import Client
from darwin.config import Config
from darwin.dataset.identifier import DatasetIdentifier
from darwin.dataset.split_manager import split_dataset
from darwin.dataset.utils import get_release_path
from darwin.exceptions import (
    InvalidLogin,
    MissingConfig,
    NameTaken,
    NotFound,
    Unauthenticated,
    UnsupportedExportFormat,
    UnsupportedFileType,
    ValidationError,
)
from darwin.item_sorter import ItemSorter
from darwin.utils import (
    find_files,
    persist_client_configuration,
    prompt,
    secure_continue_request,
)


def validate_api_key(api_key: str):
    example_key = "DHMhAWr.BHucps-tKMAi6rWF1xieOpUvNe5WzrHP"

    if len(api_key) != 40:
        _error(f"Expected key to be 40 characters long\n(example: {example_key})")

    if "." not in api_key:
        _error(f"Expected key formatted as prefix . suffix\n(example: {example_key})")

    if len(api_key.split(".")[0]) != 7:
        _error(f"Expected key prefix to be 7 characters long\n(example: {example_key})")


def authenticate(api_key: str, default_team: Optional[bool] = None, datasets_dir: Optional[Path] = None) -> Config:
    """Authenticate the API key against the server and creates a configuration file for it

    Parameters
    ----------
    api_key : str
        API key to use for the client login
    default_team: bool
        Flag to make the team the default one
    datasets_dir: Path
        Dataset directory on the file system

    Returns
    -------
    Config
    A configuration object to handle YAML files
    """
    # Resolve the home folder if the dataset_dir starts with ~ or ~user

    validate_api_key(api_key)

    try:
        client = Client.from_api_key(api_key=api_key)
        config_path = Path.home() / ".darwin" / "config.yaml"
        config_path.parent.mkdir(exist_ok=True)

        if default_team is None:
            default_team = input(f"Make {client.default_team} the default team? [y/N] ") in ["Y", "y"]
        if datasets_dir is None:
            datasets_dir = prompt("Datasets directory", "~/.darwin/datasets")

        datasets_dir = Path(datasets_dir).expanduser()
        Path(datasets_dir).mkdir(parents=True, exist_ok=True)

        client.set_datasets_dir(datasets_dir)

        default_team = client.default_team if default_team else None
        return persist_client_configuration(client, default_team=default_team)

    except InvalidLogin:
        _error("Invalid API key")


def current_team():
    """Print the team currently authenticated against"""
    client = _load_client()
    print(client.default_team)


def list_teams():
    """Print a table of teams to which the client belong to"""
    for team in _config().get_all_teams():
        if team["default"]:
            print(f"{team['slug']} (default)")
        else:
            print(team["slug"])


def set_team(team_slug: str):
    """Switches the client to the selected team and persist the change on the configuration file

    Parameters
    ----------
    team_slug : str
        Slug of the team to switch to
    """

    config = _config()
    config.set_default_team(team_slug)


def create_dataset(dataset_slug: str):
    """Creates a dataset remotely"""
    identifier = DatasetIdentifier.parse(dataset_slug)
    client = _load_client(team_slug=identifier.team_slug)
    try:
        dataset = client.create_dataset(name=identifier.dataset_slug)
        print(
            f"Dataset '{dataset.name}' ({dataset.team}/{dataset.slug}) has been created.\nAccess at {dataset.remote_path}"
        )
    except NameTaken:
        _error(f"Dataset name '{identifier.dataset_slug}' is already taken.")
    except ValidationError:
        _error(f"Dataset name '{identifier.dataset_slug}' is not valid.")


def local(team: Optional[str] = None):
    """Lists synced datasets, stored in the specified path. """

    table = Table(show_header=True, header_style="bold cyan")
    table.add_column("Name")
    table.add_column("Image Count", justify="right")
    table.add_column("Sync Date", justify="right")
    table.add_column("Size", justify="right")

    client = _load_client(offline=True)
    for dataset_path in client.list_local_datasets(team=team):
        table.add_row(
            f"{dataset_path.parent.name}/{dataset_path.name}",
            str(sum(1 for _ in find_files([dataset_path]))),
            humanize.naturaldate(datetime.datetime.fromtimestamp(dataset_path.stat().st_mtime)),
            humanize.naturalsize(sum(p.stat().st_size for p in find_files([dataset_path]))),
        )

    Console().print(table)


def path(dataset_slug: str) -> Path:
    """Returns the absolute path of the specified dataset, if synced"""
    identifier = DatasetIdentifier.parse(dataset_slug)
    client = _load_client(offline=True)

    for p in client.list_local_datasets(team=identifier.team_slug):
        if identifier.dataset_slug == p.name:
            return p

    _error(
        f"Dataset '{identifier.dataset_slug}' does not exist locally. "
        f"Use 'darwin dataset remote' to see all the available datasets, "
        f"and 'darwin dataset pull' to pull them."
    )


def url(dataset_slug: str) -> Path:
    """Returns the url of the specified dataset"""
    client = _load_client(offline=True)
    try:
        remote_dataset = client.get_remote_dataset(dataset_identifier=dataset_slug)
        print(remote_dataset.remote_path)
    except NotFound as e:
        _error(f"Dataset '{e.name}' does not exist.")


def dataset_report(dataset_slug: str, granularity) -> Path:
    """Returns the url of the specified dataset"""
    client = _load_client(offline=True)
    try:
        remote_dataset = client.get_remote_dataset(dataset_identifier=dataset_slug)
        report = remote_dataset.get_report(granularity)
        print(report)
    except NotFound:
        _error(f"Dataset '{dataset_slug}' does not exist.")


def export_dataset(
    dataset_slug: str, include_url_token: bool, annotation_class_ids: Optional[List] = None, name: Optional[str] = None
):
    """Create a new release for the dataset

    Parameters
    ----------
    dataset_slug: str
        Slug of the dataset to which we perform the operation on
    annotation_class_ids: List
        List of the classes to filter
    name: str
        Name of the release
    """
    client = _load_client(offline=False)
    identifier = DatasetIdentifier.parse(dataset_slug)
    ds = client.get_remote_dataset(identifier)
    ds.export(annotation_class_ids=annotation_class_ids, name=name, include_url_token=include_url_token)
    identifier.version = name
    print(f"Dataset {dataset_slug} successfully exported to {identifier}")


def pull_dataset(dataset_slug: str, only_annotations: bool = False, folders: bool = False, video_frames: bool = False):
    """Downloads a remote dataset (images and annotations) in the datasets directory.

    Parameters
    ----------
    dataset_slug: str
        Slug of the dataset to which we perform the operation on
    only_annotations: bool
        Download only the annotations and no corresponding images
    folders: bool
        Recreates the folders in the dataset
    video_frames: bool
        Pulls video frames images instead of video files
    """
    version = DatasetIdentifier.parse(dataset_slug).version or "latest"
    client = _load_client(offline=False, maybe_guest=True)
    try:
        dataset = client.get_remote_dataset(dataset_identifier=dataset_slug)
    except NotFound:
        _error(
            f"Dataset '{dataset_slug}' does not exist, please check the spelling. "
            f"Use 'darwin remote' to list all the remote datasets."
        )
    except Unauthenticated:
        _error(f"please re-authenticate")
    try:
        release = dataset.get_release(version)
        dataset.pull(release=release, only_annotations=only_annotations, use_folders=folders, video_frames=video_frames)
    except NotFound:
        _error(
            f"Version '{dataset.identifier}:{version}' does not exist "
            f"Use 'darwin dataset releases' to list all available versions."
        )
    except UnsupportedExportFormat as uef:
        _error(
            f"Version '{dataset.identifier}:{version}' is of format '{uef.format}', "
            f"only the darwin format ('json') is supported for `darwin dataset pull`"
        )
    print(f"Dataset {release.identifier} downloaded at {dataset.local_path}. ")


def split(dataset_slug: str, val_percentage: float, test_percentage: float, seed: Optional[int] = 0):
    """Splits a local version of a dataset into train, validation, and test partitions

    Parameters
    ----------
    dataset_slug: str
        Slug of the dataset to which we perform the operation on
    val_percentage: float
        Percentage in the validation set
    test_percentage: float
        Percentage in the test set
    seed: int
        Random seed
    """
    identifier = DatasetIdentifier.parse(dataset_slug)
    client = _load_client(offline=True)

    for p in client.list_local_datasets(team=identifier.team_slug):
        if identifier.dataset_slug == p.name:
            try:
                split_path = split_dataset(
                    dataset_path=p,
                    release_name=identifier.version,
                    val_percentage=val_percentage,
                    test_percentage=test_percentage,
                    split_seed=seed,
                )
                print(f"Partition lists saved at {split_path}")
                return
            except ImportError as e:
                _error(e.msg)
            except NotFound as e:
                _error(e.name)
            except ValueError as e:
                _error(e.args[0])

    _error(
        f"Dataset '{identifier.dataset_slug}' does not exist locally. "
        f"Use 'darwin dataset remote' to see all the available datasets, "
        f"and 'darwin dataset pull' to pull them."
    )


def list_remote_datasets(all_teams: bool, team: Optional[str] = None):
    """Lists remote datasets with its annotation progress"""
    # TODO: add listing open datasets

    table = Table(show_header=True, header_style="bold cyan")
    table.add_column("Name")
    table.add_column("Item Count", justify="right")

    datasets = []
    if all_teams:
        for team in _config().get_all_teams():
            client = _load_client(team["slug"])
            datasets += client.list_remote_datasets()
    else:
        client = _load_client(team)
        datasets = client.list_remote_datasets()

    for dataset in datasets:
        table.add_row(f"{dataset.team}/{dataset.slug}", str(dataset.image_count))
    if table.row_count == 0:
        print("No dataset available.")
    else:
        Console().print(table)


def remove_remote_dataset(dataset_slug: str):
    """Remove a remote dataset from the workview. The dataset gets archived. """
    client = _load_client(offline=False)
    try:
        dataset = client.get_remote_dataset(dataset_identifier=dataset_slug)
        print(f"About to delete {dataset.identifier} on darwin.")
        if not secure_continue_request():
            print("Cancelled.")
            return

        dataset.remove_remote()
    except NotFound:
        _error(f"No dataset with name '{dataset_slug}'")


def dataset_list_releases(dataset_slug: str):
    client = _load_client(offline=False)
    try:
        dataset = client.get_remote_dataset(dataset_identifier=dataset_slug)
        releases = dataset.get_releases()
        if len(releases) == 0:
            print("No available releases, export one first.")
            return

        table = Table(show_header=True, header_style="bold cyan")
        table.add_column("Name")
        table.add_column("Item Count", justify="right")
        table.add_column("Class Count", justify="right")
        table.add_column("Export Date", justify="right")

        for release in releases:
            if not release.available:
                continue
            table.add_row(
                str(release.identifier), str(release.image_count), str(release.class_count), str(release.export_date)
            )

        Console().print(table)
    except NotFound:
        _error(f"No dataset with name '{dataset_slug}'")


def upload_data(
    dataset_identifier: str,
    files: Optional[List[str]],
    files_to_exclude: Optional[List[str]],
    fps: int,
    path: Optional[str],
    frames: Optional[bool],
    verbose: bool = False,
):
    """Uploads the files provided as parameter to the remote dataset selected

    Parameters
    ----------
    dataset_identifier : str
        Slug of the dataset to retrieve
    files : list[str]
        List of files to upload. Can be None.
    files_to_exclude : list[str]
        List of files to exclude from the file scan (which is done only if files is None)
    fps : int
        Frame rate to split videos in

    Returns
    -------
    generator : function
            Generator for doing the actual uploads. This is None if blocking is True
    count : int
        The files count
    """
    client = _load_client()
    try:
        dataset = client.get_remote_dataset(dataset_identifier=dataset_identifier)

        sync_metadata = Progress(SpinnerColumn(), TextColumn("[bold blue]Syncing metadata"))

        overall_progress = Progress(
            TextColumn("[bold blue]{task.fields[filename]}"), BarColumn(), "{task.completed} of {task.total}"
        )

        file_progress = Progress(
            TextColumn("[bold green]{task.fields[filename]}", justify="right"),
            BarColumn(),
            "[progress.percentage]{task.percentage:>3.1f}%",
            DownloadColumn(),
            "•",
            TransferSpeedColumn(),
            "•",
            TimeRemainingColumn(),
        )

        progress_table = Table.grid()
        progress_table.add_row(sync_metadata)
        progress_table.add_row(file_progress)
        progress_table.add_row(overall_progress)
        with Live(progress_table):
            sync_task: TaskID = sync_metadata.add_task("")
            file_tasks: Dict[str, TaskID] = {}
            overall_task = overall_progress.add_task(
                "[green]Total progress", filename="Total progress", total=0, visible=False
            )

            def progress_callback(total_file_count, file_advancement):
                sync_metadata.update(sync_task, visible=False)
                overall_progress.update(overall_task, total=total_file_count, advance=file_advancement, visible=True)

            def file_upload_callback(file_name, file_total_bytes, file_bytes_sent):
                if file_name not in file_tasks:
                    file_tasks[file_name] = file_progress.add_task(
                        f"[blue]{file_name}", filename=file_name, total=file_total_bytes
                    )

                # Rich has a concurrency issue, so sometimes this fails
                try:
                    file_progress.update(file_tasks[file_name], completed=file_bytes_sent)
                except Exception as e:
                    pass

                for task in file_progress.tasks:
                    if task.finished and len(file_progress.tasks) >= 5:
                        file_progress.remove_task(task.id)

            upload_manager = dataset.push(
                files_to_exclude=files_to_exclude,
                fps=fps,
                as_frames=frames,
                files_to_upload=files,
                path=path,
                progress_callback=progress_callback,
                file_upload_callback=file_upload_callback,
            )
        console = Console(theme=_console_theme())

        console.print()

        if not upload_manager.blocked_count and not upload_manager.error_count:
            console.print(f"All {upload_manager.total_count} files have been successfully uploaded.\n", style="success")
            return

        already_existing_items, other_skipped_items = tee(
            (item.reason == "ALREADY_EXISTS", item) for item in upload_manager.blocked_items
        )
        already_existing_items, other_skipped_items = (
            list(item for condition, item in already_existing_items if condition),
            list(item for condition, item in other_skipped_items if not condition),
        )

        if already_existing_items:
            console.print(
                f"Skipped {len(already_existing_items)} files already in the dataset.\n", style="warning",
            )

        if upload_manager.error_count or other_skipped_items:
            error_count = upload_manager.error_count + len(other_skipped_items)
            console.print(
                f"{error_count} files couldn't be uploaded because an error occurred.\n", style="error",
            )

        if not verbose and upload_manager.error_count:
            console.print('Re-run with "--verbose" for further details')
            return

        error_table = Table(
            "Dataset Item ID", "Filename", "Remote Path", "Stage", "Reason", show_header=True, header_style="bold cyan"
        )

        for item in upload_manager.blocked_items:
            if item.reason != "ALREADY_EXISTS":
                error_table.add_row(str(item.dataset_item_id), item.filename, item.path, "UPLOAD_REQUEST", item.reason)

        for error in upload_manager.errors:
            for local_file in upload_manager.local_files:
                if local_file.local_path != error.file_path:
                    continue

                for pending_item in upload_manager.pending_items:
                    if pending_item.filename != local_file.data["filename"]:
                        continue

                    error_table.add_row(
                        str(pending_item.dataset_item_id),
                        pending_item.filename,
                        pending_item.path,
                        error.stage.name,
                        str(error.error),
                    )
                    break

        if error_table.row_count:
            console.print(error_table)
    except NotFound as e:
        _error(f"No dataset with name '{e.name}'")
    except UnsupportedFileType as e:
        _error(f"Unsupported file type {e.path.suffix} ({e.path.name})")
    except ValueError:
        _error(f"No files found")


def dataset_import(dataset_slug, format, files, append):
    client = _load_client(dataset_identifier=dataset_slug)
    parser = find_supported_format(format, darwin.importer.formats.supported_formats)

    try:
        dataset = client.get_remote_dataset(dataset_identifier=dataset_slug)
        importer.import_annotations(dataset, parser, files, append)
    except NotFound as e:
        _error(f"No dataset with name '{e.name}'")


def list_files(
    dataset_slug: str,
    statuses: Optional[str],
    path: Optional[str],
    only_filenames: bool,
    sort_by: Optional[str] = "updated_at:desc",
):
    client = _load_client(dataset_identifier=dataset_slug)
    try:
        dataset = client.get_remote_dataset(dataset_identifier=dataset_slug)
<<<<<<< HEAD
        filters: Dict[str, str] = {}
        sort: Dict[str, str] = {}

=======
        filters = {}
>>>>>>> 0a214d2c
        if statuses:
            for status in statuses.split(","):
                if not _has_valid_status(status):
                    _error(f"Invalid status '{status}', available statuses: annotate, archived, complete, new, review")
            filters["statuses"] = statuses
        else:
            filters["statuses"] = "new,annotate,review,complete"

        if path:
            filters["path"] = path

        if not sort_by:
            sort_by = "updated_at:desc"
<<<<<<< HEAD

        if not _has_valid_format(sort_by):
            _error(
                f"Invalid sort_by parameter '{sort_by}'. Correct format is 'attribute:direction', i.e. 'updated_at:desc'."
            )
        (attribute, direction) = sort_by.split(":")

        if not _has_valid_attribute(attribute):
            _error(
                f"Invalid sort parameter '{sort_by}', available sort attributes: inserted_at, updated_at, file_size, filename, priority"
            )
        sort["attribute"] = attribute

        if not _has_valid_direction(direction):
            _error(f"Invalid direction for sort '{direction}', available directions: asc, desc")
        sort["direction"] = direction
=======
        
        try:
            sort = ItemSorter.parse(sort_by)
        except Exception as e:
            _error(e)
>>>>>>> 0a214d2c

        for file in dataset.fetch_remote_files(filters, sort):
            if only_filenames:
                print(file.filename)
            else:
                image_url = dataset.workview_url_for_item(file)
                print(f"{file.filename}\t{file.status if not file.archived else 'archived'}\t {image_url}")
    except NotFound as e:
        _error(f"No dataset with name '{e.name}'")

<<<<<<< HEAD

def _has_valid_status(status: str) -> bool:
    return status in ["new", "annotate", "review", "complete", "archived"]


def _has_valid_format(sort_by: str) -> bool:
    return len(sort_by.split(":")) == 2


def _has_valid_attribute(sort: str) -> bool:
    return sort in ["inserted_at", "updated_at", "file_size", "filename", "priority"]


def _has_valid_direction(direction: str) -> bool:
    return direction in ["asc", "desc"]


=======
>>>>>>> 0a214d2c
def set_file_status(dataset_slug: str, status: str, files: List[str]):
    if status not in ["archived", "restore-archived"]:
        _error(f"Invalid status '{status}', available statuses: archived, restore-archived")

    client = _load_client(dataset_identifier=dataset_slug)
    try:
        dataset = client.get_remote_dataset(dataset_identifier=dataset_slug)
        items = dataset.fetch_remote_files({"filenames": ",".join(files)})
        if status == "archived":
            dataset.archive(items)
        elif status == "restore-archived":
            dataset.restore_archived(items)
    except NotFound as e:
        _error(f"No dataset with name '{e.name}'")


def find_supported_format(query, supported_formats):
    for (fmt, fmt_parser) in supported_formats:
        if fmt == query:
            return fmt_parser
    list_of_formats = ", ".join([fmt for fmt, _ in supported_formats])
    _error(f"Unsupported format, currently supported: {list_of_formats}")


def dataset_convert(dataset_slug: str, format: str, output_dir: Optional[Union[str, Path]] = None):
    client = _load_client()
    parser = find_supported_format(format, darwin.exporter.formats.supported_formats)

    try:
        dataset = client.get_remote_dataset(dataset_identifier=dataset_slug)
        if not dataset.local_path.exists():
            _error(
                f"No annotations downloaded for dataset f{dataset}, first pull a release using "
                f"'darwin dataset pull {dataset_slug}'"
            )

        release_path = get_release_path(dataset.local_path)
        annotations_path = release_path / "annotations"
        if output_dir is None:
            output_dir = release_path / "other_formats" / f"{format}"
        else:
            output_dir = Path(output_dir)
        output_dir.mkdir(parents=True, exist_ok=True)
        exporter.export_annotations(parser, [annotations_path], output_dir)
    except NotFound as e:
        _error(f"No dataset with name '{e.name}'")


def convert(format, files, output_dir):
    parser = find_supported_format(format, darwin.exporter.formats.supported_formats)
    exporter.export_annotations(parser, files, output_dir)


def help(parser, subparser: Optional[str] = None):
    if subparser:
        parser = next(
            action.choices[subparser]
            for action in parser._actions
            if isinstance(action, argparse._SubParsersAction) and subparser in action.choices
        )

    actions = [action for action in parser._actions if isinstance(action, argparse._SubParsersAction)]

    print(parser.description)
    print("\nCommands:")
    for action in actions:
        # get all subparsers and print help
        for choice in sorted(action._choices_actions, key=lambda x: x.dest):
            print("    {:<19} {}".format(choice.dest, choice.help))


def _error(message: str) -> NoReturn:
    console = Console(theme=_console_theme())
    console.print(f"Error: {message}", style="error")
    sys.exit(1)


def _config():
    return Config(Path.home() / ".darwin" / "config.yaml")


def _load_client(
    team_slug: Optional[str] = None,
    offline: bool = False,
    maybe_guest: bool = False,
    dataset_identifier: Optional[str] = None,
):
    """Fetches a client, potentially offline

    Parameters
    ----------
    offline : bool
        Flag for using an offline client

    maybe_guest : bool
        Flag to make a guest client, if config is missing
    Returns
    -------
    Client
    The client requested
    """
    if not team_slug and dataset_identifier:
        team_slug = DatasetIdentifier.parse(dataset_identifier).team_slug
    try:
        config_dir = Path.home() / ".darwin" / "config.yaml"
        client = Client.from_config(config_dir, team_slug=team_slug)
        return client
    except MissingConfig:
        if maybe_guest:
            return Client.from_guest()
        else:
            _error("Authenticate first")
    except InvalidLogin:
        _error("Please re-authenticate")
    except Unauthenticated:
        _error("Please re-authenticate")


def _console_theme():
    return Theme({"success": "bold green", "warning": "bold yellow", "error": "bold red"})
<|MERGE_RESOLUTION|>--- conflicted
+++ resolved
@@ -3,7 +3,7 @@
 import sys
 from itertools import tee
 from pathlib import Path
-from typing import Dict, List, NoReturn, Optional, Tuple, Union
+from typing import Dict, List, NoReturn, Optional, Union
 
 import humanize
 from rich.console import Console
@@ -558,13 +558,9 @@
     client = _load_client(dataset_identifier=dataset_slug)
     try:
         dataset = client.get_remote_dataset(dataset_identifier=dataset_slug)
-<<<<<<< HEAD
         filters: Dict[str, str] = {}
-        sort: Dict[str, str] = {}
-
-=======
-        filters = {}
->>>>>>> 0a214d2c
+        sort: Optional[ItemSorter] = None
+
         if statuses:
             for status in statuses.split(","):
                 if not _has_valid_status(status):
@@ -578,30 +574,11 @@
 
         if not sort_by:
             sort_by = "updated_at:desc"
-<<<<<<< HEAD
-
-        if not _has_valid_format(sort_by):
-            _error(
-                f"Invalid sort_by parameter '{sort_by}'. Correct format is 'attribute:direction', i.e. 'updated_at:desc'."
-            )
-        (attribute, direction) = sort_by.split(":")
-
-        if not _has_valid_attribute(attribute):
-            _error(
-                f"Invalid sort parameter '{sort_by}', available sort attributes: inserted_at, updated_at, file_size, filename, priority"
-            )
-        sort["attribute"] = attribute
-
-        if not _has_valid_direction(direction):
-            _error(f"Invalid direction for sort '{direction}', available directions: asc, desc")
-        sort["direction"] = direction
-=======
-        
+
         try:
-            sort = ItemSorter.parse(sort_by)
-        except Exception as e:
-            _error(e)
->>>>>>> 0a214d2c
+            sort = ItemSorter.parse(str(sort_by))
+        except ValueError as error:
+            _error(str(error))
 
         for file in dataset.fetch_remote_files(filters, sort):
             if only_filenames:
@@ -612,26 +589,11 @@
     except NotFound as e:
         _error(f"No dataset with name '{e.name}'")
 
-<<<<<<< HEAD
 
 def _has_valid_status(status: str) -> bool:
     return status in ["new", "annotate", "review", "complete", "archived"]
 
 
-def _has_valid_format(sort_by: str) -> bool:
-    return len(sort_by.split(":")) == 2
-
-
-def _has_valid_attribute(sort: str) -> bool:
-    return sort in ["inserted_at", "updated_at", "file_size", "filename", "priority"]
-
-
-def _has_valid_direction(direction: str) -> bool:
-    return direction in ["asc", "desc"]
-
-
-=======
->>>>>>> 0a214d2c
 def set_file_status(dataset_slug: str, status: str, files: List[str]):
     if status not in ["archived", "restore-archived"]:
         _error(f"Invalid status '{status}', available statuses: archived, restore-archived")
