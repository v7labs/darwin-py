import argparse
import concurrent.futures
import datetime
import os
import sys
import traceback
from pathlib import Path
from typing import Any, Dict, Iterator, List, NoReturn, Optional, Union, cast

import humanize
from rich.console import Console
from rich.live import Live
from rich.progress import (
    BarColumn,
    DownloadColumn,
    Progress,
    SpinnerColumn,
    TaskID,
    TextColumn,
    TimeRemainingColumn,
    TransferSpeedColumn,
)
from rich.table import Table
from rich.theme import Theme

from darwin.client import Client
from darwin.config import Config
from darwin.dataset import RemoteDataset
from darwin.dataset.identifier import DatasetIdentifier
from darwin.dataset.release import Release
from darwin.dataset.split_manager import split_dataset
from darwin.dataset.upload_manager import LocalFile
from darwin.dataset.utils import get_release_path
from darwin.datatypes import ExportParser, ImportParser, PathLike, Team
from darwin.exceptions import (
    InvalidLogin,
    MissingConfig,
    NameTaken,
    NotFound,
    Unauthenticated,
    UnsupportedExportFormat,
    UnsupportedFileType,
    ValidationError,
)
from darwin.exporter import ExporterNotFoundError, export_annotations, get_exporter
from darwin.exporter.formats import supported_formats as export_formats
from darwin.importer import ImporterNotFoundError, get_importer, import_annotations
from darwin.importer.formats import supported_formats as import_formats
from darwin.item import DatasetItem
from darwin.utils import (
    find_files,
    persist_client_configuration,
    prompt,
    secure_continue_request,
)


def validate_api_key(api_key: str) -> None:
    """
    Validates the given API key. Exits the application if it fails validation.

    Parameters
    ----------
    api_key: str
        The API key to be validated.
    """
    example_key = "DHMhAWr.BHucps-tKMAi6rWF1xieOpUvNe5WzrHP"

    if len(api_key) != 40:
        _error(f"Expected key to be 40 characters long\n(example: {example_key})")

    if "." not in api_key:
        _error(f"Expected key formatted as prefix . suffix\n(example: {example_key})")

    if len(api_key.split(".")[0]) != 7:
        _error(f"Expected key prefix to be 7 characters long\n(example: {example_key})")


def authenticate(api_key: str, default_team: Optional[bool] = None, datasets_dir: Optional[Path] = None) -> Config:
    """
    Authenticate the API key against the server and creates a configuration file for it.

    Parameters
    ----------
    api_key : str
        API key to use for the client login.
    default_team: Optional[bool]
        Flag to make the team the default one. Defaults to None.
    datasets_dir: Optional[Path]
        Dataset directory on the file system. Defaults to None.

    Returns
    -------
    Config
    A configuration object to handle YAML files.
    """
    # Resolve the home folder if the dataset_dir starts with ~ or ~user

    validate_api_key(api_key)

    try:
        client = Client.from_api_key(api_key=api_key)
        config_path = Path.home() / ".darwin" / "config.yaml"
        config_path.parent.mkdir(exist_ok=True)

        if default_team is None:
            default_team = input(f"Make {client.default_team} the default team? [y/N] ") in ["Y", "y"]
        if datasets_dir is None:
            datasets_dir = Path(prompt("Datasets directory", "~/.darwin/datasets"))

        datasets_dir = Path(datasets_dir).expanduser()
        Path(datasets_dir).mkdir(parents=True, exist_ok=True)

        client.set_datasets_dir(datasets_dir)

        default_team_name: Optional[str] = client.default_team if default_team else None
        return persist_client_configuration(client, default_team=default_team_name)

    except InvalidLogin:
        _error("Invalid API key")


def current_team() -> None:
    """Print the team currently authenticated against."""
    client: Client = _load_client()
    print(client.default_team)


def list_teams() -> None:
    """Print a table of teams to which the client belong to."""
    for team in _config().get_all_teams():
        if team.default:
            print(f"{team.slug} (default)")
        else:
            print(team.slug)


def set_team(team_slug: str) -> None:
    """
    Switches the client to the selected team and persist the change on the configuration file.

    Parameters
    ----------
    team_slug : str
        Slug of the team to switch to.
    """
    config = _config()
    config.set_default_team(team_slug)


def create_dataset(dataset_slug: str) -> None:
    """
    Creates a dataset remotely. Exits the application if the dataset's name is already taken or is
    not valid.

    Parameters
    ----------
    dataset_slug : str
        Slug of the new dataset.
    """
    identifier: DatasetIdentifier = DatasetIdentifier.parse(dataset_slug)
    client: Client = _load_client(team_slug=identifier.team_slug)
    try:
        dataset: RemoteDataset = client.create_dataset(name=identifier.dataset_slug)
        print(
            f"Dataset '{dataset.name}' ({dataset.team}/{dataset.slug}) has been created.\nAccess at {dataset.remote_path}"
        )
        print_new_version_info(client)
    except NameTaken:
        _error(f"Dataset name '{identifier.dataset_slug}' is already taken.")
    except ValidationError:
        _error(f"Dataset name '{identifier.dataset_slug}' is not valid.")


def local(team: Optional[str] = None) -> None:
    """
    Lists synced datasets, stored in the specified path.

    Parameters
    ----------
    team: Optional[str]
        The name of the team to list, or the default one if no team is given. Defaults to None.
    """
    table: Table = Table(show_header=True, header_style="bold cyan")
    table.add_column("Name")
    table.add_column("Image Count", justify="right")
    table.add_column("Sync Date", justify="right")
    table.add_column("Size", justify="right")

    client: Client = _load_client(offline=True)
    for dataset_path in client.list_local_datasets(team_slug=team):
        files_in_dataset_path = find_files([dataset_path])
        table.add_row(
            f"{dataset_path.parent.name}/{dataset_path.name}",
            str(len(files_in_dataset_path)),
            humanize.naturaldate(datetime.datetime.fromtimestamp(dataset_path.stat().st_mtime)),
            humanize.naturalsize(sum(p.stat().st_size for p in files_in_dataset_path)),
        )

    Console().print(table)


def path(dataset_slug: str) -> Path:
    """
    Returns the absolute path of the specified dataset.
    Exits the application if the dataset does not exist locally.

    Parameters
    ----------
    dataset_slug: str
        The dataset's slug.

    Returns
    -------
    Path
        The absolute path of the dataset.
    """
    identifier: DatasetIdentifier = DatasetIdentifier.parse(dataset_slug)
    client: Client = _load_client(offline=True)

    for path in client.list_local_datasets(team_slug=identifier.team_slug):
        if identifier.dataset_slug == path.name:
            return path

    _error(
        f"Dataset '{identifier.dataset_slug}' does not exist locally. "
        f"Use 'darwin dataset remote' to see all the available datasets, "
        f"and 'darwin dataset pull' to pull them."
    )


def url(dataset_slug: str) -> None:
    """
    Prints the url of the specified dataset.
    Exits the application if no dataset was found.

    Parameters
    ----------
    dataset_slug: str
        The dataset's slug.
    """
    client: Client = _load_client(offline=True)
    try:
        remote_dataset: RemoteDataset = client.get_remote_dataset(dataset_identifier=dataset_slug)
        print(remote_dataset.remote_path)
    except NotFound as e:
        _error(f"Dataset '{e.name}' does not exist.")


def dataset_report(dataset_slug: str, granularity: str, pretty: bool) -> None:
    """
    Prints a dataset's report in CSV format.
    Exits the application if no dataset is found.

    Parameters
    ----------
    dataset_slug : str
        The dataset's slug.
<<<<<<< HEAD
    granularity : str
        Granularity of the report, can be 'day', 'week' or 'month'.
    pretty : bool
        If ``True``, it will print the output in a Rich formatted table.
=======
    granularity: str
        Granularity of the report, can be 'day', 'week' or 'month'.
>>>>>>> 948d9678
    """
    client: Client = _load_client(offline=True)
    console = Console(theme=_console_theme())
    try:
        remote_dataset: RemoteDataset = client.get_remote_dataset(dataset_identifier=dataset_slug)
        report: str = remote_dataset.get_report(granularity)

        if not pretty:
            # if no one worked in the report, we print nothing
            print(report)
            return

        lines: List[str] = report.split("\n")
        lines.pop(0)  # remove csv headers

        if not lines:
            console.print("No one has worked on this dataset yet!\n", style="success")
            return

        lines.pop()  # remove last line, which is empty

        table: Table = Table(show_header=True, header_style="bold cyan")
        table.add_column("Date")
        table.add_column("Dataset Id", justify="right")
        table.add_column("Dataset Name", justify="right")
        table.add_column("User Id", justify="right")
        table.add_column("Email", justify="right")
        table.add_column("First Name", justify="right")
        table.add_column("Last Name", justify="right")
        table.add_column("Annotation Time", justify="right")
        table.add_column("Annotations Approved", justify="right")
        table.add_column("Annotations Created", justify="right")
        table.add_column("Images Annotated", justify="right")
        table.add_column("Images Approved", justify="right")
        table.add_column("Images Rejected", justify="right")

        for row in lines:
            table.add_row(*row.split(","))

        console.print(table)
    except NotFound:
        _error(f"Dataset '{dataset_slug}' does not exist.")


def export_dataset(
    dataset_slug: str,
    include_url_token: bool,
    name: str,
    annotation_class_ids: Optional[List[str]] = None,
    include_authorship: bool = False,
) -> None:
    """
    Create a new release for the dataset.

    Parameters
    ----------
    dataset_slug : str
        Slug of the dataset to which we perform the operation on.
    include_url_token : bool, default: False
        If ``True`` includes the url token, if ``False`` does not.
    name : str
        Name of the release.
    annotation_class_ids : Optional[List[str]], default: None
        List of the classes to filter.
    include_authorship : bool
        If ``True`` include annotator and reviewer metadata for each annotation.
    """
    client: Client = _load_client(offline=False)
    identifier: DatasetIdentifier = DatasetIdentifier.parse(dataset_slug)
    ds: RemoteDataset = client.get_remote_dataset(identifier)
    ds.export(
        annotation_class_ids=annotation_class_ids,
        name=name,
        include_url_token=include_url_token,
        include_authorship=include_authorship,
    )
    identifier.version = name
    print(f"Dataset {dataset_slug} successfully exported to {identifier}")
    print_new_version_info(client)


def pull_dataset(
    dataset_slug: str, only_annotations: bool = False, folders: bool = False, video_frames: bool = False
) -> None:
    """
    Downloads a remote dataset (images and annotations) in the datasets directory.
    Exits the application if dataset is not found, the user is not authenticated, there are no
    releases or the export format for the latest release is not supported.

    Parameters
    ----------
    dataset_slug: str
        Slug of the dataset to which we perform the operation on.
    only_annotations: bool
        Download only the annotations and no corresponding images. Defaults to False.
    folders: bool
        Recreates the folders in the dataset. Defaults to False.
    video_frames: bool
        Pulls video frames images instead of video files. Defaults to False.
    """
    version: str = DatasetIdentifier.parse(dataset_slug).version or "latest"
    client: Client = _load_client(offline=False, maybe_guest=True)
    try:
        dataset: RemoteDataset = client.get_remote_dataset(dataset_identifier=dataset_slug)
    except NotFound:
        _error(
            f"Dataset '{dataset_slug}' does not exist, please check the spelling. "
            f"Use 'darwin remote' to list all the remote datasets."
        )
    except Unauthenticated:
        _error(f"please re-authenticate")

    try:
        release: Release = dataset.get_release(version)
        dataset.pull(release=release, only_annotations=only_annotations, use_folders=folders, video_frames=video_frames)
        print_new_version_info(client)
    except NotFound:
        _error(
            f"Version '{dataset.identifier}:{version}' does not exist "
            f"Use 'darwin dataset releases' to list all available versions."
        )
    except UnsupportedExportFormat as uef:
        _error(
            f"Version '{dataset.identifier}:{version}' is of format '{uef.format}', "
            f"only the darwin format ('json') is supported for `darwin dataset pull`"
        )

    print(f"Dataset {release.identifier} downloaded at {dataset.local_path}. ")


def split(dataset_slug: str, val_percentage: float, test_percentage: float, seed: int = 0) -> None:
    """
    Splits a local version of a dataset into train, validation, and test partitions.

    Parameters
    ----------
    dataset_slug: str
        Slug of the dataset to which we perform the operation on.
    val_percentage: float
        Percentage in the validation set.
    test_percentage: float
        Percentage in the test set.
    seed: int
        Random seed. Defaults to 0.
    """
    identifier: DatasetIdentifier = DatasetIdentifier.parse(dataset_slug)
    client: Client = _load_client(offline=True)

    for p in client.list_local_datasets(team_slug=identifier.team_slug):
        if identifier.dataset_slug == p.name:
            try:
                split_path = split_dataset(
                    dataset_path=p,
                    release_name=identifier.version,
                    val_percentage=val_percentage,
                    test_percentage=test_percentage,
                    split_seed=seed,
                )
                print(f"Partition lists saved at {split_path}")
                return
            except ImportError as e:
                _error(e.msg)
            except NotFound as e:
                _error(e.name)
            except ValueError as e:
                _error(e.args[0])

    _error(
        f"Dataset '{identifier.dataset_slug}' does not exist locally. "
        f"Use 'darwin dataset remote' to see all the available datasets, "
        f"and 'darwin dataset pull' to pull them."
    )


def list_remote_datasets(all_teams: bool, team: Optional[str] = None) -> None:
    """
    Lists remote datasets with its annotation progress.

    Parameters
    ----------
    all_teams: bool
        If True, lists remote datasets from all teams, if False, lists only datasets from the given
        Team.
    team: Optional[str]
        Name of the team with the datasets we want to see. Uses the default Team is non is given.
        Defaults to None.
    """
    # TODO: add listing open datasets

    table: Table = Table(show_header=True, header_style="bold cyan")
    table.add_column("Name")
    table.add_column("Item Count", justify="right")
    table.add_column("Complete Items", justify="right")

    datasets: List[RemoteDataset] = []
    client: Optional[Client] = None
    if all_teams:
        teams: List[Team] = _config().get_all_teams()
        for a_team in teams:
            client = _load_client(a_team.slug)
            datasets += list(client.list_remote_datasets())
    else:
        client = _load_client(team)
        datasets = list(client.list_remote_datasets())

    for dataset in datasets:
        table.add_row(f"{dataset.team}/{dataset.slug}", str(dataset.item_count), f"{dataset.progress * 100:.1f}%")
    if table.row_count == 0:
        print("No dataset available.")
    else:
        Console().print(table)

    print_new_version_info(client)


def remove_remote_dataset(dataset_slug: str) -> None:
    """
    Remove a remote dataset from the workview. The dataset gets archived.
    Exits the application if no dataset with the given slug were found.

    Parameters
    ----------
    dataset_slug: str
        The dataset's slug.
    """
    client: Client = _load_client(offline=False)
    try:
        dataset: RemoteDataset = client.get_remote_dataset(dataset_identifier=dataset_slug)
        print(f"About to delete {dataset.identifier} on darwin.")
        if not secure_continue_request():
            print("Cancelled.")
            return

        dataset.remove_remote()
        print_new_version_info(client)
    except NotFound:
        _error(f"No dataset with name '{dataset_slug}'")


def dataset_list_releases(dataset_slug: str) -> None:
    """
    Lists all the releases from the given dataset.
    Exits the application if no dataset with the given slug were found.

    Parameters
    ----------
    dataset_slug: str
        The dataset's slug.
    """
    client: Client = _load_client(offline=False)
    try:
        dataset: RemoteDataset = client.get_remote_dataset(dataset_identifier=dataset_slug)
        releases: List[Release] = dataset.get_releases()
        if len(releases) == 0:
            print("No available releases, export one first.")
            return

        table: Table = Table(show_header=True, header_style="bold cyan")
        table.add_column("Name")
        table.add_column("Item Count", justify="right")
        table.add_column("Class Count", justify="right")
        table.add_column("Export Date", justify="right")

        for release in releases:
            if not release.available:
                continue
            table.add_row(
                str(release.identifier), str(release.image_count), str(release.class_count), str(release.export_date)
            )

        Console().print(table)
        print_new_version_info(client)
    except NotFound:
        _error(f"No dataset with name '{dataset_slug}'")


def upload_data(
    dataset_identifier: str,
    files: Optional[List[Union[PathLike, LocalFile]]],
    files_to_exclude: Optional[List[PathLike]],
    fps: int,
    path: Optional[str],
    frames: bool,
    preserve_folders: bool = False,
    verbose: bool = False,
) -> None:
    """
    Uploads the provided files to the remote dataset.
    Exits the application if no dataset with the given name is found, the files in the given path
    have unsupported formats, or if there are no files found in the given Path.

    Parameters
    ----------
    dataset_identifier : str
        Slug of the dataset to retrieve.
    files : List[Union[PathLike, LocalFile]]
        List of files to upload. Can be None.
    files_to_exclude : List[PathLike]
        List of files to exclude from the file scan (which is done only if files is None).
    fps : int
        Frame rate to split videos in.
    path : Optional[str]
        If provided; files will be placed under this path in the v7 platform. If `preserve_folders`
        is `True` then it must be possible to draw a relative path from this folder to the one the
        files are in, otherwise an error will be raised.
    frames : bool
        Specify whether the files will be uploaded as a list of frames or not.
    preserve_folders : bool
        Specify whether or not to preserve folder paths when uploading.
    verbose : bool
        Specify whether to have full traces print when uploading files or not.
    """
    client: Client = _load_client()
    try:
        max_workers: int = concurrent.futures.ThreadPoolExecutor()._max_workers  # type: ignore

        dataset: RemoteDataset = client.get_remote_dataset(dataset_identifier=dataset_identifier)

        sync_metadata: Progress = Progress(SpinnerColumn(), TextColumn("[bold blue]Syncing metadata"))

        overall_progress = Progress(
            TextColumn("[bold blue]{task.fields[filename]}"), BarColumn(), "{task.completed} of {task.total}"
        )

        file_progress = Progress(
            TextColumn("[bold green]{task.fields[filename]}", justify="right"),
            BarColumn(),
            "[progress.percentage]{task.percentage:>3.1f}%",
            DownloadColumn(),
            "•",
            TransferSpeedColumn(),
            "•",
            TimeRemainingColumn(),
        )

        progress_table: Table = Table.grid()
        progress_table.add_row(sync_metadata)
        progress_table.add_row(file_progress)
        progress_table.add_row(overall_progress)
        with Live(progress_table):
            sync_task: TaskID = sync_metadata.add_task("")
            file_tasks: Dict[str, TaskID] = {}
            overall_task = overall_progress.add_task(
                "[green]Total progress", filename="Total progress", total=0, visible=False
            )

            def progress_callback(total_file_count, file_advancement):
                sync_metadata.update(sync_task, visible=False)
                overall_progress.update(overall_task, total=total_file_count, advance=file_advancement, visible=True)

            def file_upload_callback(file_name, file_total_bytes, file_bytes_sent):
                if file_name not in file_tasks:
                    file_tasks[file_name] = file_progress.add_task(
                        f"[blue]{file_name}", filename=file_name, total=file_total_bytes
                    )

                # Rich has a concurrency issue, so sometimes updating progress
                # or removing a task fails. Wrapping this logic around a try/catch block
                # is a workaround, we should consider solving this properly (e.g.: using locks)
                try:
                    file_progress.update(file_tasks[file_name], completed=file_bytes_sent)

                    for task in file_progress.tasks:
                        if task.finished and len(file_progress.tasks) >= max_workers:
                            file_progress.remove_task(task.id)
                except Exception as e:
                    pass

            upload_manager = dataset.push(
                files,
                files_to_exclude=files_to_exclude,
                fps=fps,
                as_frames=frames,
                path=path,
                preserve_folders=preserve_folders,
                progress_callback=progress_callback,
                file_upload_callback=file_upload_callback,
            )
        console = Console(theme=_console_theme())

        console.print()

        if not upload_manager.blocked_count and not upload_manager.error_count:
            console.print(f"All {upload_manager.total_count} files have been successfully uploaded.\n", style="success")
            return

        already_existing_items = []
        other_skipped_items = []
        for item in upload_manager.blocked_items:
            if item.reason == "ALREADY_EXISTS":
                already_existing_items.append(item)
            else:
                other_skipped_items.append(item)

        if already_existing_items:
            console.print(
                f"Skipped {len(already_existing_items)} files already in the dataset.\n",
                style="warning",
            )

        if upload_manager.error_count or other_skipped_items:
            error_count = upload_manager.error_count + len(other_skipped_items)
            console.print(
                f"{error_count} files couldn't be uploaded because an error occurred.\n",
                style="error",
            )

        if not verbose and upload_manager.error_count:
            console.print('Re-run with "--verbose" for further details')
            return

        error_table: Table = Table(
            "Dataset Item ID", "Filename", "Remote Path", "Stage", "Reason", show_header=True, header_style="bold cyan"
        )

        for item in upload_manager.blocked_items:
            if item.reason != "ALREADY_EXISTS":
                error_table.add_row(str(item.dataset_item_id), item.filename, item.path, "UPLOAD_REQUEST", item.reason)

        for error in upload_manager.errors:
            for local_file in upload_manager.local_files:
                if local_file.local_path != error.file_path:
                    continue

                for pending_item in upload_manager.pending_items:
                    if pending_item.filename != local_file.data["filename"]:
                        continue

                    error_table.add_row(
                        str(pending_item.dataset_item_id),
                        pending_item.filename,
                        pending_item.path,
                        error.stage.name,
                        str(error.error),
                    )
                    break

        if error_table.row_count:
            console.print(error_table)
        print_new_version_info(client)
    except NotFound as e:
        _error(f"No dataset with name '{e.name}'")
    except UnsupportedFileType as e:
        _error(f"Unsupported file type {e.path.suffix} ({e.path.name})")
    except ValueError:
        _error(f"No files found")


def dataset_import(
    dataset_slug: str, format: str, files: List[PathLike], append: bool, class_prompt: bool = True
) -> None:
    """
    Imports annotation files to the given dataset.
    Exits the application if no dataset with the given slug is found.

    Parameters
    ----------
    dataset_slug: str
        The dataset's slug.
    format: str
        Format of the export files.
    files: List[PathLike]
        List of where the files are.
    append: bool
        If True it appends the annotation from the files to the dataset, if False it will override
        the dataset's current annotations with the ones from the given files.
    """

    client: Client = _load_client(dataset_identifier=dataset_slug)

    try:
        parser: ImportParser = get_importer(format)
        dataset: RemoteDataset = client.get_remote_dataset(dataset_identifier=dataset_slug)
        import_annotations(dataset, parser, files, append, class_prompt)
    except ImporterNotFoundError:
        _error(f"Unsupported import format: {format}, currently supported: {import_formats}")
    except AttributeError:
        _error(f"Unsupported import format: {format}, currently supported: {import_formats}")
    except NotFound as e:
        _error(f"No dataset with name '{e.name}'")


def list_files(
    dataset_slug: str,
    statuses: Optional[str],
    path: Optional[str],
    only_filenames: bool,
    sort_by: Optional[str] = "updated_at:desc",
) -> None:
    """
    List all file from the given dataset.
    Exits the application if it finds unknown file statuses, if no dataset with the given slug is
    found or if another general error occurred.

    Parameters
    ----------
    dataset_slug: str
        The dataset's slug.
    statuses: Optional[str]
        Only list files with the given statuses. Valid statuses are: 'annotate', 'archived',
        'complete', 'new', 'review'.
    path: Optional[str]
        Only list files whose Path matches.
    only_filenames: bool
        If True, only prints the filenames, if False it prints the full file url.
    sort_by: Optional[str]
        Sort order for listing files. Defaults to 'updated_at:desc'.
    """
    client: Client = _load_client(dataset_identifier=dataset_slug)
    try:
        dataset: RemoteDataset = client.get_remote_dataset(dataset_identifier=dataset_slug)
        filters: Dict[str, Any] = {}

        if statuses:
            for status in statuses.split(","):
                if not _has_valid_status(status):
                    _error(f"Invalid status '{status}', available statuses: annotate, archived, complete, new, review")
            filters["statuses"] = statuses
        else:
            filters["statuses"] = "new,annotate,review,complete"

        if path:
            filters["path"] = path

        if not sort_by:
            sort_by = "updated_at:desc"

        table: Table = Table(show_header=True, header_style="bold cyan")
        table.add_column("Name", justify="left")

        if not only_filenames:
            table.add_column("Status", justify="left")
            table.add_column("URL", justify="left")

        for file in dataset.fetch_remote_files(filters, sort_by):
            if only_filenames:
                table.add_row(file.filename)
            else:
                image_url = dataset.workview_url_for_item(file)
                table.add_row(file.filename, f"{file.status if not file.archived else 'archived'}", image_url)

        Console().print(table)
    except NotFound as e:
        _error(f"No dataset with name '{e.name}'")
    except ValueError as e:
        _error(str(e))


def set_file_status(dataset_slug: str, status: str, files: List[str]) -> None:
    """
    Sets the status of the given files from the given dataset.
    Exits the application if the given status is unknown or if no dataset was found.

    Parameters
    ----------
    dataset_slug: str
        The dataset's slug.
    status: str
        The new status for the files.
    files: List[str]
        Names of the files we want to update.
    """
    if status not in ["archived", "clear", "new", "restore-archived"]:
        _error(f"Invalid status '{status}', available statuses: archived, clear, new, restore-archived")

    client: Client = _load_client(dataset_identifier=dataset_slug)
    try:
        dataset: RemoteDataset = client.get_remote_dataset(dataset_identifier=dataset_slug)
        items: Iterator[DatasetItem] = dataset.fetch_remote_files({"filenames": ",".join(files)})
        if status == "archived":
            dataset.archive(items)
        elif status == "clear":
            dataset.reset(items)
        elif status == "new":
            dataset.move_to_new(items)
        elif status == "restore-archived":
            dataset.restore_archived(items)
    except NotFound as e:
        _error(f"No dataset with name '{e.name}'")


def delete_files(dataset_slug: str, files: List[str], skip_user_confirmation: bool = False) -> None:
    """
    Deletes the files from the given dataset.
    Exits the application if no dataset with the given slug is found or a general error occurs.

    Parameters
    ----------
    dataset_slug: str
        The dataset's slug.
    files: List[str]
        The list of filenames to delete.
    skip_user_confirmation: bool
        If True, skips user confirmation, if False it will prompt the user. Defaults to False.
    """
    client: Client = _load_client(dataset_identifier=dataset_slug)
    try:
        console = Console()
        dataset: RemoteDataset = client.get_remote_dataset(dataset_identifier=dataset_slug)
        items: Iterator[DatasetItem] = dataset.fetch_remote_files({"filenames": ",".join(files)})
        if not skip_user_confirmation and not secure_continue_request():
            console.print("Cancelled.")
            return

        with console.status("[bold red]Deleting files..."):
            dataset.delete_items(items)
            console.print("[bold green]Files successfully deleted!")

    except NotFound as e:
        _error(f"No dataset with name '{e.name}'")
    except:
        _error(f"An error has occurred, please try again later.")


def dataset_convert(dataset_identifier: str, format: str, output_dir: Optional[PathLike] = None) -> None:
    """
    Converts the annotations from the given dataset to the given format.
    Exits the application if no dataset with the given slug exists or no releases for the dataset
    were previously pulled.

    Parameters
    ----------
    dataset_identifier: str
        The dataset identifier, normally in the "<team-slug>/<dataset-slug>:<version>" form.
    format: str
        The format we want to convert to.
    output_dir: Optional[PathLike]
        The folder where the exported annotation files will be. If None it will be the inside the
        annotations folder of the dataset under 'other_formats/{format}'. The Defaults to None.
    """
    identifier: DatasetIdentifier = DatasetIdentifier.parse(dataset_identifier)
    client: Client = _load_client(team_slug=identifier.team_slug)

    try:
        parser: ExportParser = get_exporter(format)
        dataset: RemoteDataset = client.get_remote_dataset(dataset_identifier=identifier)
        if not dataset.local_path.exists():
            _error(
                f"No annotations downloaded for dataset f{dataset}, first pull a release using "
                f"'darwin dataset pull {identifier}'"
            )

        release_path: Path = get_release_path(dataset.local_path, identifier.version)
        annotations_path: Path = release_path / "annotations"
        if output_dir is None:
            output_dir = release_path / "other_formats" / format
        else:
            output_dir = Path(output_dir)
        output_dir.mkdir(parents=True, exist_ok=True)

        export_annotations(parser, [annotations_path], output_dir)
    except ExporterNotFoundError:
        _error(f"Unsupported export format: {format}, currently supported: {export_formats}")
    except AttributeError:
        _error(f"Unsupported export format: {format}, currently supported: {export_formats}")
    except NotFound as e:
        _error(f"No dataset with name '{e.name}'")


def convert(format: str, files: List[PathLike], output_dir: Path) -> None:
    """
    Converts the given files to the specified format.

    Parameters
    ----------
    format: str
        The target format to export to.
    files: List[PathLike]
        List of files to be converted.
    output_dir: Path
        Folder where the exported annotations will be placed.
    """
    try:
        parser: ExportParser = get_exporter(format)
    except ExporterNotFoundError:
        _error(f"Unsupported export format, currently supported: {export_formats}")
    except AttributeError:
        _error(f"Unsupported export format, currently supported: {export_formats}")

    export_annotations(parser, files, output_dir)


def post_comment(
    dataset_slug: str, filename: str, text: str, x: float = 1, y: float = 1, w: float = 1, h: float = 1
) -> None:
    """
    Creates a comment box with a comment for the given file in the given dataset.

    Parameters
    ----------
    dataset_slug: str
        The slug of the dataset the item belongs to.
    filename: str
        The filename to receive the comment.
    text: str
        The comment.
    x: float, default: 1
        X value of the top left coordinate for the comment box.
    y: float, default: 1
        Y value of the top left coordinate for the comment box.
    w: float, default: 1
        Width of the comment box.
    h: float, default: 1
        Height of the comment box.

    Raises
    ------
    NotFound
        If the Dataset was not found.
    """
    client: Client = _load_client(dataset_identifier=dataset_slug)
    console = Console()

    try:
        dataset = client.get_remote_dataset(dataset_identifier=dataset_slug)
    except NotFound:
        _error(f"unable to find dataset: {dataset_slug}")

    items: List[DatasetItem] = list(dataset.fetch_remote_files(filters={"filenames": [filename]}))

    if len(items) == 0:
        console.print(f"[bold yellow]No files matching '{filename}' found...")
        return

    item: DatasetItem = items.pop()
    maybe_workflow_id: Optional[int] = item.current_workflow_id

    if maybe_workflow_id is None:
        workflow_id: int = client.instantitate_item(item.id)
    else:
        workflow_id = maybe_workflow_id

    try:
        client.post_workflow_comment(workflow_id, text, x, y, w, h)
        console.print("[bold green]Comment added successfully!")
    except Exception:
        console.print("[bold red]There was an error posting your comment!\n")
        console.print(f"[red]{traceback.format_exc()}")


def help(parser: argparse.ArgumentParser, subparser: Optional[str] = None) -> None:
    """
    Prints the help text for the given command.

    Parameters
    ----------
    parser: argparse.ArgumentParser
        The parser used to read input from the user.
    subparser: Optional[str]
        Actions from the parser to be processed. Defaults to None.
    """
    if subparser:
        parser = next(
            action.choices[subparser]
            for action in parser._actions
            if isinstance(action, argparse._SubParsersAction) and subparser in action.choices
        )

    actions = [action for action in parser._actions if isinstance(action, argparse._SubParsersAction)]

    print(parser.description)
    print("\nCommands:")
    for action in actions:
        # get all subparsers and print help
        for choice in sorted(action._choices_actions, key=lambda x: x.dest):
            print("    {:<19} {}".format(choice.dest, choice.help))


def print_new_version_info(client: Optional[Client] = None) -> None:
    """
    Prints a message informing the user of a new darwin-py version.
    Does nothing if no new version is available or if no client is provided.

    Parameters
    ----------
    client: Optional[Client]
        The client containing information about the new version. Defaults to None.
    """
    if not client or not client.newer_darwin_version:
        return

    (a, b, c) = tuple(client.newer_darwin_version)

    console = Console(theme=_console_theme(), stderr=True)
    console.print(
        f"A newer version of darwin-py ({a}.{b}.{c}) is available!",
        "Run the following command to install it:",
        "",
        f"    pip install darwin-py=={a}.{b}.{c}",
        "",
        sep="\n",
        style="warning",
    )


def _error(message: str) -> NoReturn:
    console = Console(theme=_console_theme())
    console.print(f"Error: {message}", style="error")
    sys.exit(1)


def _config() -> Config:
    return Config(Path.home() / ".darwin" / "config.yaml")


def _load_client(
    team_slug: Optional[str] = None,
    offline: bool = False,
    maybe_guest: bool = False,
    dataset_identifier: Optional[str] = None,
) -> Client:
    """Fetches a client, potentially offline

    Parameters
    ----------
    offline : bool
        Flag for using an offline client

    maybe_guest : bool
        Flag to make a guest client, if config is missing
    Returns
    -------
    Client
    The client requested
    """
    if not team_slug and dataset_identifier:
        team_slug = DatasetIdentifier.parse(dataset_identifier).team_slug
    try:
        api_key = os.getenv("DARWIN_API_KEY")
        if api_key:
            client = Client.from_api_key(api_key)
        else:
            config_dir = Path.home() / ".darwin" / "config.yaml"
            client = Client.from_config(config_dir, team_slug=team_slug)
        return client
    except MissingConfig:
        if maybe_guest:
            return Client.from_guest()
        else:
            _error("Authenticate first")
    except InvalidLogin:
        _error("Please re-authenticate")
    except Unauthenticated:
        _error("Please re-authenticate")


def _console_theme() -> Theme:
    return Theme({"success": "bold green", "warning": "bold yellow", "error": "bold red"})


def _has_valid_status(status: str) -> bool:
    return status in ["new", "annotate", "review", "complete", "archived"]<|MERGE_RESOLUTION|>--- conflicted
+++ resolved
@@ -256,15 +256,10 @@
     ----------
     dataset_slug : str
         The dataset's slug.
-<<<<<<< HEAD
     granularity : str
         Granularity of the report, can be 'day', 'week' or 'month'.
     pretty : bool
         If ``True``, it will print the output in a Rich formatted table.
-=======
-    granularity: str
-        Granularity of the report, can be 'day', 'week' or 'month'.
->>>>>>> 948d9678
     """
     client: Client = _load_client(offline=True)
     console = Console(theme=_console_theme())
