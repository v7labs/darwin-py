--- conflicted
+++ resolved
@@ -773,6 +773,7 @@
     delete_for_empty: bool = False,
     import_annotators: bool = False,
     import_reviewers: bool = False,
+    use_multi_cpu: bool = True,
     cpu_limit: Optional[int] = None,
 ) -> None:
     """
@@ -802,6 +803,10 @@
     import_reviewers : bool, default: False
         If ``True`` it will import the reviewers from the files to the dataset, if .
         If ``False`` it will not import the reviewers.
+    use_multi_cpu : bool, default: True
+        If ``True`` it will use all multiple CPUs to speed up the import process.
+    cpu_limit : Optional[int], default: Core count - 2
+        The maximum number of CPUs to use for the import process.
     """
 
     client: Client = _load_client(dataset_identifier=dataset_slug)
@@ -809,14 +814,20 @@
     try:
         parser: ImportParser = get_importer(format)
         dataset: RemoteDataset = client.get_remote_dataset(dataset_identifier=dataset_slug)
-<<<<<<< HEAD
+
         import_annotations(
-            dataset, parser, files, append, class_prompt, delete_for_empty, import_annotators, import_reviewers
+            dataset,
+            parser,
+            files,
+            append,
+            class_prompt,
+            delete_for_empty,
+            import_annotators,
+            import_reviewers,
+            use_multi_cpu,
+            cpu_limit,
         )
-=======
-        use_multi_cpu = cpu_limit is None or cpu_limit > 1
-        import_annotations(dataset, parser, files, append, class_prompt, delete_for_empty, use_multi_cpu, cpu_limit)
->>>>>>> c3de13b9
+
     except ImporterNotFoundError:
         _error(f"Unsupported import format: {format}, currently supported: {import_formats}")
     except AttributeError as e:
