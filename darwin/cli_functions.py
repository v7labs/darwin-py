import argparse
import datetime
import sys
from pathlib import Path
from typing import List, Optional
import shutil

import humanize

import darwin.exporter as exporter
import darwin.exporter.formats
import darwin.importer as importer
import darwin.importer.formats
from darwin.client import Client
from darwin.config import Config
from darwin.dataset.identifier import DatasetIdentifier
from darwin.exceptions import (
    InvalidLogin,
    MissingConfig,
    NameTaken,
    NotFound,
    Unauthenticated,
    ValidationError,
)
from darwin.table import Table
<<<<<<< HEAD
from darwin.utils import (
    find_files,
    persist_client_configuration,
    prompt,
    secure_continue_request,
    is_deprecated_project_dir,
)
from darwin.dataset.utils import get_release_path
=======
from darwin.utils import find_files, persist_client_configuration, prompt, secure_continue_request
from darwin.dataset.utils import split_dataset
>>>>>>> b5f6225b


def validate_api_key(api_key: str):
    example_key = "DHMhAWr.BHucps-tKMAi6rWF1xieOpUvNe5WzrHP"

    if len(api_key) != 40:
        _error(f"Expected key to be 40 characters long\n(example: {example_key})")

    if "." not in api_key:
        _error(f"Expected key formatted as prefix . suffix\n(example: {example_key})")

    if len(api_key.split(".")[0]) != 7:
        _error(f"Expected key prefix to be 7 characters long\n(example: {example_key})")


def authenticate(
    api_key: str, default_team: Optional[bool] = None, datasets_dir: Optional[Path] = None
) -> Config:
    """Authenticate the API key against the server and creates a configuration file for it

    Parameters
    ----------
    api_key : str
        API key to use for the client login
    default_team: bool
        Flag to make the team the default one
    datasets_dir: Path
        Dataset directory on the file system

    Returns
    -------
    Config
    A configuration object to handle YAML files
    """
    # Resolve the home folder if the dataset_dir starts with ~ or ~user

    validate_api_key(api_key)

    try:
        client = Client.from_api_key(api_key=api_key)
        config_path = Path.home() / ".darwin" / "config.yaml"
        config_path.parent.mkdir(exist_ok=True)

        if default_team is None:
            default_team = input(f"Make {client.default_team} the default team? [y/N] ") in [
                "Y",
                "y",
            ]
        if datasets_dir is None:
            datasets_dir = prompt("Datasets directory", "~/.darwin/datasets")

        datasets_dir = Path(datasets_dir).expanduser()
        Path(datasets_dir).mkdir(parents=True, exist_ok=True)

        client.set_datasets_dir(datasets_dir)

        default_team = client.default_team if default_team else None
        return persist_client_configuration(client, default_team=default_team)

    except InvalidLogin:
        _error("Invalid API key")


def current_team():
    """Print the team currently authenticated against"""
    client = _load_client()
    print(client.default_team)


def list_teams():
    """Print a table of teams to which the client belong to"""
    for team in _config().get_all_teams():
        if team["default"]:
            print(f"{team['slug']} (default)")
        else:
            print(team["slug"])


def set_team(team_slug: str):
    """Switches the client to the selected team and persist the change on the configuration file

    Parameters
    ----------
    team_slug : str
        Slug of the team to switch to
    """

    config = _config()
    config.set_default_team(team_slug)


def create_dataset(name: str, team: Optional[str] = None):
    """Creates a dataset remotely"""
    client = _load_client(team=team)
    try:
        dataset = client.create_dataset(name=name)
        print(
            f"Dataset '{dataset.name}' ({dataset.team}/{dataset.slug}) has been created.\nAccess at {dataset.remote_path}"
        )
    except NameTaken:
        _error(f"Dataset name '{name}' is already taken.")
    except ValidationError:
        _error(f"Dataset name '{name}' is not valid.")


def local(team: Optional[str] = None):
    """Lists synced datasets, stored in the specified path. """
    table = Table(["name", "images", "sync_date", "size"], [Table.L, Table.R, Table.R, Table.R])
    client = _load_client(offline=True)
    for dataset_path in client.list_local_datasets(team=team):
        table.add_row(
            {
                "name": f"{dataset_path.parent.name}/{dataset_path.name}",
                "images": sum(1 for _ in find_files([dataset_path])),
                "sync_date": humanize.naturaldate(
                    datetime.datetime.fromtimestamp(dataset_path.stat().st_mtime)
                ),
                "size": humanize.naturalsize(
                    sum(p.stat().st_size for p in find_files([dataset_path]))
                ),
            }
        )
<<<<<<< HEAD
    # List deprecated datasets
=======
    # List deprectated datasets
>>>>>>> b5f6225b
    deprecated_local_datasets = client.list_deprecated_local_datasets()
    if deprecated_local_datasets:
        for dataset_path in client.list_deprecated_local_datasets():
            table.add_row(
                {
                    "name": dataset_path.name + " (deprecated format)",
                    "images": sum(1 for _ in find_files([dataset_path])),
                    "sync_date": humanize.naturaldate(
                        datetime.datetime.fromtimestamp(dataset_path.stat().st_mtime)
                    ),
                    "size": humanize.naturalsize(
                        sum(p.stat().st_size for p in find_files([dataset_path]))
                    ),
                }
            )

    print(table)
    if len(list(deprecated_local_datasets)):
        print(f"\nWARNING: found some local datasets that use a deprecated format "
              f"not supported by the recent version of darwin-py. "
              f"Run `darwin dataset migrate team_slug/dataset_slug` "
              "if you want to be able to use them in darwin-py.")


def path(dataset_slug: str) -> Path:
    """Returns the absolute path of the specified dataset, if synced"""
    identifier = DatasetIdentifier.parse(dataset_slug)
    client = _load_client(offline=True)

    for p in client.list_local_datasets(team=identifier.team_slug):
        if identifier.dataset_slug == p.name:
            return p

    for p in client.list_deprecated_local_datasets(team=identifier.team_slug):
        if identifier.dataset_slug == p.name:
            _error(
                f"found a local version of the dataset {identifier.dataset_slug} which uses a deprecated format. "
                f"Run `darwin dataset migrate {identifier}` if you want to be able to use it in darwin-py."
                f"\n{p} (deprecated format)"
            )

    _error(
        f"Dataset '{identifier.dataset_slug}' does not exist locally. "
        f"Use 'darwin dataset remote' to see all the available datasets, "
        f"and 'darwin dataset pull' to pull them."
    )


def url(dataset_slug: str) -> Path:
    """Returns the url of the specified dataset"""
    client = _load_client(offline=True)
    try:
        remote_dataset = client.get_remote_dataset(dataset_identifier=dataset_slug)
        print(remote_dataset.remote_path)
    except NotFound as e:
        _error(f"Dataset '{e.name}' does not exist.")


def dataset_report(dataset_slug: str, granularity) -> Path:
    """Returns the url of the specified dataset"""
    client = _load_client(offline=True)
    try:
        remote_dataset = client.get_remote_dataset(dataset_identifier=dataset_slug)
        report = remote_dataset.get_report(granularity)
        print(report)
    except NotFound:
        _error(f"Dataset '{dataset_slug}' does not exist.")


def export_dataset(
    dataset_slug: str, annotation_class_ids: Optional[List] = None, name: Optional[str] = None
):
    """Create a new release for the dataset

    Parameters
    ----------
    dataset_slug: str
        Slug of the dataset to which we perform the operation on
    annotation_class_ids: List
        List of the classes to filter
    name: str
        Name of the release
    """
    client = _load_client(offline=False)
    identifier = DatasetIdentifier.parse(dataset_slug)
    ds = client.get_remote_dataset(identifier)
    ds.export(annotation_class_ids=annotation_class_ids, name=name)
    identifier.version = name
    print(f"Dataset {dataset_slug} successfully exported to {identifier}")


def pull_dataset(dataset_slug: str):
    """Downloads a remote dataset (images and annotations) in the datasets directory.

    Parameters
    ----------
    dataset_slug: str
        Slug of the dataset to which we perform the operation on
    """
    version = DatasetIdentifier.parse(dataset_slug).version or "latest"
    client = _load_client(offline=False)
    try:
        dataset = client.get_remote_dataset(dataset_identifier=dataset_slug)
    except NotFound:
        _error(
            f"dataset '{dataset_slug}' does not exist at {client.url}. "
            f"Use 'darwin remote' to list all the remote datasets."
        )
    except Unauthenticated:
        _error(f"please re-authenticate")
    try:
        release = dataset.get_release(version)
        dataset.pull(release=release)
    except NotFound:
        _error(
            f"Version '{dataset.identifier}:{version}' does not exist "
            f"Use 'darwin dataset releases' to list all available versions."
        )
    print(f"Dataset {release.identifier} downloaded at {dataset.local_path}. ")


def migrate_dataset(dataset_slug: str):
    """Migrates an outdated local dataset to the latest format.

    Parameters
    ----------
    dataset_slug: str
        Slug of the dataset to which we perform the operation on
    """
    identifier = DatasetIdentifier.parse(dataset_slug)
    client = _load_client(offline=True)

    for p in client.list_local_datasets(team=identifier.team_slug):
        if identifier.dataset_slug == p.name:
            print(f"Dataset '{dataset_slug}' already migrated.")
            return

    old_path = None
    for p in client.list_deprecated_local_datasets(identifier.team_slug):
        if identifier.dataset_slug == p.name:
            old_path = p
    if not old_path:
        _error(
            f"could not find a deprecated local version of the dataset '{dataset_slug}'. "
            f"Use 'darwin dataset pull {dataset_slug}' to pull the latest version from darwin."
        )

    # Move the dataset under the team_slug folder
    team_config = client.config.get_team(identifier.team_slug)
    team_path = Path(team_config["datasets_dir"]) / identifier.team_slug
    team_path.mkdir(exist_ok=True)
    shutil.move(str(old_path), str(team_path))

    # Update internal structure
    dataset_path = team_path / old_path.name
    release_path = dataset_path / "releases/migrated"
    for p in ["annotations", "lists"]:
        if (dataset_path / p).exists():
            shutil.move(str(dataset_path / p), str(release_path / p))

    latest_release = dataset_path / "releases/latest"
    if latest_release.exists():
        latest_release.unlink()
    latest_release.symlink_to("./migrated")

    print(f"Dataset {identifier.dataset_slug} migrated to {dataset_path}.")


<<<<<<< HEAD
=======
def split(dataset_slug: str, val_percentage: float, test_percentage: float, seed: Optional[int] = 0):
    """Splits a local version of a dataset into train, validation, and test partitions

    Parameters
    ----------
    dataset_slug: str
        Slug of the dataset to which we perform the operation on
    val_percentage: float
        Percentage in the validation set
    test_percentage: float
        Percentage in the test set
    seed: int
        Random seed
    """
    identifier = DatasetIdentifier.parse(dataset_slug)
    client = _load_client(offline=True)

    for p in client.list_local_datasets(team=identifier.team_slug):
        if identifier.dataset_slug == p.name:
            split_path = split_dataset(
                dataset_path=p,
                release_name=identifier.version,
                val_percentage=val_percentage,
                test_percentage=test_percentage,
                split_seed=seed
            )
            print(f"Partition lists saved at {split_path}")
            return

    for p in client.list_deprecated_local_datasets(team=identifier.team_slug):
        if identifier.dataset_slug == p.name:
            _error(
                f"found a local version of the dataset {identifier.dataset_slug} which uses a deprecated format. "
                f"Run `darwin dataset migrate {identifier}` if you want to be able to use it in darwin-py."
            )

    _error(
        f"Dataset '{identifier.dataset_slug}' does not exist locally. "
        f"Use 'darwin dataset remote' to see all the available datasets, "
        f"and 'darwin dataset pull' to pull them."
    )



>>>>>>> b5f6225b
def list_remote_datasets(all_teams: bool, team: Optional[str] = None):
    """Lists remote datasets with its annotation progress"""
    # TODO: add listing open datasets
    table = Table(["name", "images", "progress"], [Table.L, Table.R, Table.R])
    datasets = []
    if all_teams:
        for team in _config().get_all_teams():
            client = _load_client(team["slug"])
            datasets += client.list_remote_datasets()
    else:
        client = _load_client(team)
        datasets = client.list_remote_datasets()

    for dataset in datasets:
        table.add_row(
            {
                "name": f"{dataset.team}/{dataset.slug}",
                "images": dataset.image_count,
                "progress": f"{round(dataset.progress*100,1)}%",
            }
        )
    if len(table) == 0:
        print("No dataset available.")
    else:
        print(table)


def remove_remote_dataset(dataset_slug: str):
    """Remove a remote dataset from the workview. The dataset gets archived. """
    client = _load_client(offline=False)
    try:
        dataset = client.get_remote_dataset(dataset_identifier=dataset_slug)
        print(f"About to delete {dataset.identifier} on darwin.")
        if not secure_continue_request():
            print("Cancelled.")
            return

        dataset.remove_remote()
    except NotFound:
        _error(f"No dataset with name '{dataset_slug}'")


def dataset_list_releases(dataset_slug: str):
    client = _load_client(offline=False)
    try:
        dataset = client.get_remote_dataset(dataset_identifier=dataset_slug)
        releases = dataset.get_releases()
        if len(releases) == 0:
            print("No available releases, export one first.")
            return
        table = Table(
            ["name", "images", "classes", "export_date"], [Table.L, Table.R, Table.R, Table.R]
        )
        for release in releases:
            if not release.available:
                continue
            table.add_row(
                {
                    "name": release.identifier,
                    "images": release.image_count,
                    "classes": release.class_count,
                    "export_date": release.export_date,
                }
            )
        print(table)
    except NotFound:
        _error(f"No dataset with name '{dataset_slug}'")


def upload_data(
    dataset_slug: str, files: Optional[List[str]], files_to_exclude: Optional[List[str]], fps: int
):
    """Uploads the files provided as parameter to the remote dataset selected

    Parameters
    ----------
    dataset_slug : str
        Slug of the dataset to retrieve
    files : list[str]
        List of files to upload. Can be None.
    files_to_exclude : list[str]
        List of files to exclude from the file scan (which is done only if files is None)
    fps : int
        Frame rate to split videos in

    Returns
    -------
    generator : function
            Generator for doing the actual uploads. This is None if blocking is True
    count : int
        The files count
    """
    client = _load_client()
    try:
        dataset = client.get_remote_dataset(dataset_identifier=dataset_slug)
        dataset.push(files_to_exclude=files_to_exclude, fps=fps, files_to_upload=files)
    except NotFound as e:
        _error(f"No dataset with name '{e.name}'")
    except ValueError:
        _error(f"No files found")


def dataset_import(dataset_slug, format, files):
    client = _load_client()
    parser = find_supported_format(format, darwin.importer.formats.supported_formats)

    try:
        dataset = client.get_remote_dataset(dataset_identifier=dataset_slug)
        importer.import_annotations(dataset, parser, files)
    except NotFound as e:
        _error(f"No dataset with name '{e.name}'")


def find_supported_format(query, supported_formats):
    for (fmt, fmt_parser) in supported_formats:
        if fmt == query:
            return fmt_parser
    list_of_formats = ", ".join([fmt for fmt, _ in supported_formats])
    _error(f"Unsupported format, currently supported: {list_of_formats}")


def dataset_convert(dataset_slug, format, output_dir):
    client = _load_client()
    parser = find_supported_format(format, darwin.exporter.formats.supported_formats)

    try:
        dataset = client.get_remote_dataset(dataset_identifier=dataset_slug)
        if not dataset.local_path.exists():
            _error(
                f"No annotations downloaded for dataset f{dataset}, first pull a release using "
                f"'darwin dataset pull {dataset_slug}'"
            )

        release_path = get_release_path(dataset.local_path)
        annotations_path = release_path / "annotations"
        if output_dir is None:
            output_dir = release_path / "other_formats" / f"{format}"
            output_dir.mkdir(parents=True, exist_ok=True)
        exporter.export_annotations(parser, [annotations_path], output_dir)
    except NotFound as e:
        _error(f"No dataset with name '{e.name}'")


def convert(format, files, output_dir):
    parser = find_supported_format(format, darwin.exporter.formats.supported_formats)
    exporter.export_annotations(parser, files, output_dir)


def help(parser, subparser: Optional[str] = None):
    if subparser:
        parser = next(
            action.choices[subparser]
            for action in parser._actions
            if isinstance(action, argparse._SubParsersAction) and subparser in action.choices
        )

    actions = [
        action for action in parser._actions if isinstance(action, argparse._SubParsersAction)
    ]

    print(parser.description)
    print("\nCommands:")
    for action in actions:
        # get all subparsers and print help
        for choice in sorted(action._choices_actions, key=lambda x: x.dest):
            print("    {:<19} {}".format(choice.dest, choice.help))


def _error(message):
    print(f"Error: {message}")
    sys.exit(1)


def _config():
    return Config(Path.home() / ".darwin" / "config.yaml")


def _load_client(team: Optional[str] = None, offline: bool = False):
    """Fetches a client, potentially offline

    Parameters
    ----------
    offline : bool
        Flag for using an offline client

    Returns
    -------
    Client
    The client requested
    """
    try:
        config_dir = Path.home() / ".darwin" / "config.yaml"
        client = Client.from_config(config_dir, team_slug=team)
        return client
    except MissingConfig:
        _error("Authenticate first")
    except InvalidLogin:
        _error("Please re-authenticate")
    except Unauthenticated:
        _error("Please re-authenticate")<|MERGE_RESOLUTION|>--- conflicted
+++ resolved
@@ -23,19 +23,9 @@
     ValidationError,
 )
 from darwin.table import Table
-<<<<<<< HEAD
-from darwin.utils import (
-    find_files,
-    persist_client_configuration,
-    prompt,
-    secure_continue_request,
-    is_deprecated_project_dir,
-)
 from darwin.dataset.utils import get_release_path
-=======
 from darwin.utils import find_files, persist_client_configuration, prompt, secure_continue_request
 from darwin.dataset.utils import split_dataset
->>>>>>> b5f6225b
 
 
 def validate_api_key(api_key: str):
@@ -158,11 +148,7 @@
                 ),
             }
         )
-<<<<<<< HEAD
     # List deprecated datasets
-=======
-    # List deprectated datasets
->>>>>>> b5f6225b
     deprecated_local_datasets = client.list_deprecated_local_datasets()
     if deprecated_local_datasets:
         for dataset_path in client.list_deprecated_local_datasets():
@@ -331,8 +317,6 @@
     print(f"Dataset {identifier.dataset_slug} migrated to {dataset_path}.")
 
 
-<<<<<<< HEAD
-=======
 def split(dataset_slug: str, val_percentage: float, test_percentage: float, seed: Optional[int] = 0):
     """Splits a local version of a dataset into train, validation, and test partitions
 
@@ -376,8 +360,6 @@
     )
 
 
-
->>>>>>> b5f6225b
 def list_remote_datasets(all_teams: bool, team: Optional[str] = None):
     """Lists remote datasets with its annotation progress"""
     # TODO: add listing open datasets
