--- conflicted
+++ resolved
@@ -428,11 +428,7 @@
         progress_table = Table.grid()
         progress_table.add_row(file_progress)
         progress_table.add_row(overall_progress)
-<<<<<<< HEAD
-        with Live(progress_table):
-=======
         with Live(progress_table) as l:
->>>>>>> 07a01176
             overall_task = overall_progress.add_task("[green]Total progress", filename="Total progress")
             file_tasks = {}
 
@@ -450,7 +446,7 @@
                         pass
 
                 for task in file_progress.tasks:
-                   if task.finished and len(file_progress.tasks) >= 5:
+                    if task.finished and len(file_progress.tasks) >= 5:
                         file_progress.remove_task(task.id)
                 overall_progress.update(overall_task, total=total_file_count, advance=file_advancement)
 
@@ -509,9 +505,10 @@
                 for pending_item in upload_manager.pending_items:
                     if pending_item.filename != local_file.data["filename"]:
                         continue
-                    
+
                     print(error.error, dir(error.error))
                     import traceback
+
                     traceback.print_tb(error.__traceback__)
                     print(error.error.args)
                     print(error.error.__class__)
