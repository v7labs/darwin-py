import argparse
import datetime
import sys
from pathlib import Path
from typing import List, Optional
import shutil

import humanize

import darwin.exporter as exporter
import darwin.exporter.formats
import darwin.importer as importer
import darwin.importer.formats
from darwin.client import Client
from darwin.config import Config
from darwin.dataset.identifier import DatasetIdentifier
from darwin.exceptions import (
    InvalidLogin,
    MissingConfig,
    NameTaken,
    NotFound,
    Unauthenticated,
    ValidationError,
)
from darwin.table import Table
from darwin.utils import find_files, persist_client_configuration, prompt, secure_continue_request
from darwin.dataset.utils import split_dataset


def validate_api_key(api_key: str):
    example_key = "DHMhAWr.BHucps-tKMAi6rWF1xieOpUvNe5WzrHP"

    if len(api_key) != 40:
        _error(f"Expected key to be 40 characters long\n(example: {example_key})")

    if "." not in api_key:
        _error(f"Expected key formatted as prefix . suffix\n(example: {example_key})")

    if len(api_key.split(".")[0]) != 7:
        _error(f"Expected key prefix to be 7 characters long\n(example: {example_key})")


def authenticate(
    api_key: str, default_team: Optional[bool] = None, datasets_dir: Optional[Path] = None
) -> Config:
    """Authenticate the API key against the server and creates a configuration file for it

    Parameters
    ----------
    api_key : str
        API key to use for the client login
    default_team: bool
        Flag to make the team the default one
    datasets_dir: Path
        Dataset directory on the file system

    Returns
    -------
    Config
    A configuration object to handle YAML files
    """
    # Resolve the home folder if the dataset_dir starts with ~ or ~user

    validate_api_key(api_key)

    try:
        client = Client.from_api_key(api_key=api_key)
        config_path = Path.home() / ".darwin" / "config.yaml"
        config_path.parent.mkdir(exist_ok=True)

        if default_team is None:
            default_team = input(f"Make {client.default_team} the default team? [y/N] ") in [
                "Y",
                "y",
            ]
        if datasets_dir is None:
            datasets_dir = prompt("Datasets directory", "~/.darwin/datasets")

        datasets_dir = Path(datasets_dir).expanduser()
        Path(datasets_dir).mkdir(parents=True, exist_ok=True)

        client.set_datasets_dir(datasets_dir)

        default_team = client.default_team if default_team else None
        return persist_client_configuration(client, default_team=default_team)

    except InvalidLogin:
        _error("Invalid API key")


def current_team():
    """Print the team currently authenticated against"""
    client = _load_client()
    print(client.default_team)


def list_teams():
    """Print a table of teams to which the client belong to"""
    for team in _config().get_all_teams():
        if team["default"]:
            print(f"{team['slug']} (default)")
        else:
            print(team["slug"])


def set_team(team_slug: str):
    """Switches the client to the selected team and persist the change on the configuration file

    Parameters
    ----------
    team_slug : str
        Slug of the team to switch to
    """

    config = _config()
    config.set_default_team(team_slug)


def create_dataset(name: str, team: Optional[str] = None):
    """Creates a dataset remotely"""
    client = _load_client(team=team)
    try:
        dataset = client.create_dataset(name=name)
        print(
            f"Dataset '{dataset.name}' ({dataset.team}/{dataset.slug}) has been created.\nAccess at {dataset.remote_path}"
        )
    except NameTaken:
        _error(f"Dataset name '{name}' is already taken.")
    except ValidationError:
        _error(f"Dataset name '{name}' is not valid.")


def local(team: Optional[str] = None):
    """Lists synced datasets, stored in the specified path. """
    table = Table(["name", "images", "sync_date", "size"], [Table.L, Table.R, Table.R, Table.R])
    client = _load_client(offline=True)
    for dataset_path in client.list_local_datasets(team=team):
        table.add_row(
            {
                "name": f"{dataset_path.parent.name}/{dataset_path.name}",
                "images": sum(1 for _ in find_files([dataset_path])),
                "sync_date": humanize.naturaldate(
                    datetime.datetime.fromtimestamp(dataset_path.stat().st_mtime)
                ),
                "size": humanize.naturalsize(
                    sum(p.stat().st_size for p in find_files([dataset_path]))
                ),
            }
        )
    # List deprectated datasets
    deprecated_local_datasets = client.list_deprecated_local_datasets()
    if deprecated_local_datasets:
        for dataset_path in client.list_deprecated_local_datasets():
            table.add_row(
                {
                    "name": dataset_path.name + " (deprecated format)",
                    "images": sum(1 for _ in find_files([dataset_path])),
                    "sync_date": humanize.naturaldate(
                        datetime.datetime.fromtimestamp(dataset_path.stat().st_mtime)
                    ),
                    "size": humanize.naturalsize(
                        sum(p.stat().st_size for p in find_files([dataset_path]))
                    ),
                }
            )

    print(table)
    if len(list(deprecated_local_datasets)):
        print(f"\nWARNING: found some local datasets that use a deprecated format "
              f"not supported by the recent version of darwin-py. "
              f"Run `darwin dataset migrate team_slug/dataset_slug` "
              "if you want to be able to use them in darwin-py.")


def path(dataset_slug: str) -> Path:
    """Returns the absolute path of the specified dataset, if synced"""
    identifier = DatasetIdentifier.parse(dataset_slug)
    client = _load_client(offline=True)

    for p in client.list_local_datasets(team=identifier.team_slug):
        if identifier.dataset_slug == p.name:
            return p

    for p in client.list_deprecated_local_datasets(team=identifier.team_slug):
        if identifier.dataset_slug == p.name:
            _error(
                f"found a local version of the dataset {identifier.dataset_slug} which uses a deprecated format. "
                f"Run `darwin dataset migrate {identifier}` if you want to be able to use it in darwin-py."
                f"\n{p} (deprecated format)"
            )

    _error(
        f"Dataset '{identifier.dataset_slug}' does not exist locally. "
        f"Use 'darwin dataset remote' to see all the available datasets, "
        f"and 'darwin dataset pull' to pull them."
    )


def url(dataset_slug: str) -> Path:
    """Returns the url of the specified dataset"""
    client = _load_client(offline=True)
    try:
        remote_dataset = client.get_remote_dataset(dataset_identifier=dataset_slug)
        print(remote_dataset.remote_path)
    except NotFound as e:
        _error(f"Dataset '{e.name}' does not exist.")


def dataset_report(dataset_slug: str, granularity) -> Path:
    """Returns the url of the specified dataset"""
    client = _load_client(offline=True)
    try:
        remote_dataset = client.get_remote_dataset(dataset_identifier=dataset_slug)
        report = remote_dataset.get_report(granularity)
        print(report)
    except NotFound:
        _error(f"Dataset '{dataset_slug}' does not exist.")


def export_dataset(
    dataset_slug: str, annotation_class_ids: Optional[List] = None, name: Optional[str] = None
):
    """Create a new release for the dataset

    Parameters
    ----------
    dataset_slug: str
        Slug of the dataset to which we perform the operation on
    annotation_class_ids: List
        List of the classes to filter
    name: str
        Name of the release
    """
    client = _load_client(offline=False)
    identifier = DatasetIdentifier.parse(dataset_slug)
    ds = client.get_remote_dataset(identifier)
    ds.export(annotation_class_ids=annotation_class_ids, name=name)
    identifier.version = name
    print(f"Dataset {dataset_slug} successfully exported to {identifier}")


def pull_dataset(dataset_slug: str):
    """Downloads a remote dataset (images and annotations) in the datasets directory.

    Parameters
    ----------
    dataset_slug: str
        Slug of the dataset to which we perform the operation on
    """
    version = DatasetIdentifier.parse(dataset_slug).version or "latest"
    client = _load_client(offline=False)
    try:
        dataset = client.get_remote_dataset(dataset_identifier=dataset_slug)
    except NotFound:
        _error(
            f"dataset '{dataset_slug}' does not exist at {client.url}. "
            f"Use 'darwin remote' to list all the remote datasets."
        )
    except Unauthenticated:
        _error(f"please re-authenticate")
    try:
        release = dataset.get_release(version)
        dataset.pull(release=release)
    except NotFound:
        _error(
            f"Version '{dataset.identifier}:{version}' does not exist "
            f"Use 'darwin dataset releases' to list all available versions."
        )
    print(f"Dataset {release.identifier} downloaded at {dataset.local_path}. ")


def migrate_dataset(dataset_slug: str):
    """Migrates an outdated local dataset to the latest format.

    Parameters
    ----------
    dataset_slug: str
        Slug of the dataset to which we perform the operation on
    """
    identifier = DatasetIdentifier.parse(dataset_slug)
    client = _load_client(offline=True)

    for p in client.list_local_datasets(team=identifier.team_slug):
        if identifier.dataset_slug == p.name:
            print(f"Dataset '{dataset_slug}' already migrated.")
            return

    old_path = None
    for p in client.list_deprecated_local_datasets(identifier.team_slug):
        if identifier.dataset_slug == p.name:
            old_path = p
    if not old_path:
        _error(
            f"could not find a deprecated local version of the dataset '{dataset_slug}'. "
            f"Use 'darwin dataset pull {dataset_slug}' to pull the latest version from darwin."
        )

    # Move the dataset under the team_slug folder
    team_config = client.config.get_team(identifier.team_slug)
    team_path = Path(team_config["datasets_dir"]) / identifier.team_slug
    team_path.mkdir(exist_ok=True)
    shutil.move(str(old_path), str(team_path))

    # Update internal structure
    dataset_path = team_path / old_path.name
    release_path = dataset_path / "releases/migrated"
    for p in ["annotations", "lists"]:
        if (dataset_path / p).exists():
            shutil.move(str(dataset_path / p), str(release_path / p))

    latest_release = dataset_path / "releases/latest"
    if latest_release.exists():
        latest_release.unlink()
    latest_release.symlink_to("./migrated")

    print(f"Dataset {identifier.dataset_slug} migrated to {dataset_path}.")


<<<<<<< HEAD
=======
def split(dataset_slug: str, val_percentage: float, test_percentage: float, seed: Optional[int] = 0):
    """Splits a local version of a dataset into train, validation, and test partitions

    Parameters
    ----------
    dataset_slug: str
        Slug of the dataset to which we perform the operation on
    val_percentage: float
        Percentage in the validation set
    test_percentage: float
        Percentage in the test set
    seed: int
        Random seed
    """
    identifier = DatasetIdentifier.parse(dataset_slug)
    client = _load_client(offline=True)

    for p in client.list_local_datasets(team=identifier.team_slug):
        if identifier.dataset_slug == p.name:
            split_path = split_dataset(
                dataset_path=p,
                release_name=identifier.version,
                val_percentage=val_percentage,
                test_percentage=test_percentage,
                split_seed=seed
            )
            print(f"Partition lists saved at {split_path}")
            return

    for p in client.list_deprecated_local_datasets(team=identifier.team_slug):
        if identifier.dataset_slug == p.name:
            _error(
                f"found a local version of the dataset {identifier.dataset_slug} which uses a deprecated format. "
                f"Run `darwin dataset migrate {identifier}` if you want to be able to use it in darwin-py."
            )

    _error(
        f"Dataset '{identifier.dataset_slug}' does not exist locally. "
        f"Use 'darwin dataset remote' to see all the available datasets, "
        f"and 'darwin dataset pull' to pull them."
    )



>>>>>>> b5f6225b
def list_remote_datasets(all_teams: bool, team: Optional[str] = None):
    """Lists remote datasets with its annotation progress"""
    # TODO: add listing open datasets
    table = Table(["name", "images", "progress"], [Table.L, Table.R, Table.R])
    datasets = []
    if all_teams:
        for team in _config().get_all_teams():
            client = _load_client(team["slug"])
            datasets += client.list_remote_datasets()
    else:
        client = _load_client(team)
        datasets = client.list_remote_datasets()

    for dataset in datasets:
        table.add_row(
            {
                "name": f"{dataset.team}/{dataset.slug}",
                "images": dataset.image_count,
                "progress": f"{round(dataset.progress*100,1)}%",
            }
        )
    if len(table) == 0:
        print("No dataset available.")
    else:
        print(table)


def remove_remote_dataset(dataset_slug: str):
    """Remove a remote dataset from the workview. The dataset gets archived. """
    client = _load_client(offline=False)
    try:
        dataset = client.get_remote_dataset(dataset_identifier=dataset_slug)
        print(f"About to delete {dataset.identifier} on darwin.")
        if not secure_continue_request():
            print("Cancelled.")
            return

        dataset.remove_remote()
    except NotFound:
        _error(f"No dataset with name '{dataset_slug}'")


def dataset_list_releases(dataset_slug: str):
    client = _load_client(offline=False)
    try:
        dataset = client.get_remote_dataset(dataset_identifier=dataset_slug)
        releases = dataset.get_releases()
        if len(releases) == 0:
            print("No available releases, export one first.")
            return
        table = Table(
            ["name", "images", "classes", "export_date"], [Table.L, Table.R, Table.R, Table.R]
        )
        for release in releases:
            if not release.available:
                continue
            table.add_row(
                {
                    "name": release.identifier,
                    "images": release.image_count,
                    "classes": release.class_count,
                    "export_date": release.export_date,
                }
            )
        print(table)
    except NotFound:
        _error(f"No dataset with name '{dataset_slug}'")


def upload_data(
    dataset_slug: str, files: Optional[List[str]], files_to_exclude: Optional[List[str]], fps: int
):
    """Uploads the files provided as parameter to the remote dataset selected

    Parameters
    ----------
    dataset_slug : str
        Slug of the dataset to retrieve
    files : list[str]
        List of files to upload. Can be None.
    files_to_exclude : list[str]
        List of files to exclude from the file scan (which is done only if files is None)
    fps : int
        Frame rate to split videos in

    Returns
    -------
    generator : function
            Generator for doing the actual uploads. This is None if blocking is True
    count : int
        The files count
    """
    client = _load_client()
    try:
        dataset = client.get_remote_dataset(dataset_identifier=dataset_slug)
        dataset.push(files_to_exclude=files_to_exclude, fps=fps, files_to_upload=files)
    except NotFound as e:
        _error(f"No dataset with name '{e.name}'")
    except ValueError:
        _error(f"No files found")


def dataset_import(dataset_slug, format, files):
    client = _load_client()
    parser = find_supported_format(format, darwin.importer.formats.supported_formats)

    try:
        dataset = client.get_remote_dataset(dataset_identifier=dataset_slug)
        importer.import_annotations(dataset, parser, files)
    except NotFound as e:
        _error(f"No dataset with name '{e.name}'")


def find_supported_format(query, supported_formats):
    for (fmt, fmt_parser) in supported_formats:
        if fmt == query:
            return fmt_parser
    list_of_formats = ", ".join([fmt for fmt, _ in supported_formats])
    _error(f"Unsupported format, currently supported: {list_of_formats}")


def dataset_convert(dataset_slug, format, output_dir):
    client = _load_client()
    parser = find_supported_format(format, darwin.exporter.formats.supported_formats)

    try:
        dataset = client.get_remote_dataset(dataset_identifier=dataset_slug)
        if not dataset.local_path.exists():
            _error(f"No annotations download for dataset f{dataset}, first pull a release")
        exporter.export_annotations(parser, [dataset.local_path], output_dir)
    except NotFound as e:
        _error(f"No dataset with name '{e.name}'")


def convert(format, files, output_dir):
    parser = find_supported_format(format, darwin.exporter.formats.supported_formats)
    exporter.export_annotations(parser, files, output_dir)


def help(parser, subparser: Optional[str] = None):
    if subparser:
        parser = next(
            action.choices[subparser]
            for action in parser._actions
            if isinstance(action, argparse._SubParsersAction) and subparser in action.choices
        )

    actions = [
        action for action in parser._actions if isinstance(action, argparse._SubParsersAction)
    ]

    print(parser.description)
    print("\nCommands:")
    for action in actions:
        # get all subparsers and print help
        for choice in sorted(action._choices_actions, key=lambda x: x.dest):
            print("    {:<19} {}".format(choice.dest, choice.help))


def _error(message):
    print(f"Error: {message}")
    sys.exit(1)


def _config():
    return Config(Path.home() / ".darwin" / "config.yaml")


def _load_client(team: Optional[str] = None, offline: bool = False):
    """Fetches a client, potentially offline

    Parameters
    ----------
    offline : bool
        Flag for using an offline client

    Returns
    -------
    Client
    The client requested
    """
    try:
        config_dir = Path.home() / ".darwin" / "config.yaml"
        client = Client.from_config(config_dir, team_slug=team)
        return client
    except MissingConfig:
        _error("Authenticate first")
    except InvalidLogin:
        _error("Please re-authenticate")
    except Unauthenticated:
        _error("Please re-authenticate")<|MERGE_RESOLUTION|>--- conflicted
+++ resolved
@@ -316,8 +316,6 @@
     print(f"Dataset {identifier.dataset_slug} migrated to {dataset_path}.")
 
 
-<<<<<<< HEAD
-=======
 def split(dataset_slug: str, val_percentage: float, test_percentage: float, seed: Optional[int] = 0):
     """Splits a local version of a dataset into train, validation, and test partitions
 
@@ -361,8 +359,6 @@
     )
 
 
-
->>>>>>> b5f6225b
 def list_remote_datasets(all_teams: bool, team: Optional[str] = None):
     """Lists remote datasets with its annotation progress"""
     # TODO: add listing open datasets
