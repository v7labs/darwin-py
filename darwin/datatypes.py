from dataclasses import dataclass, field
from email.policy import default
from pathlib import Path
from typing import (
    Any,
    Callable,
    Dict,
    Iterator,
    List,
    Optional,
    Sequence,
    Set,
    Tuple,
    Union,
)

from darwin.path_utils import construct_full_path

<<<<<<< HEAD
# Utility types

NumberLike = Union[int, float]  # Used for functions that can take either an int or a float
# Used for functions that _genuinely_ don't know what type they're dealing with, such as those that test if something is of a certain type.
UnknownType = Any  # type:ignore

# Specific types
=======
UnknownType = Any  # type: ignore
NumberLike = Union[int, float]
>>>>>>> 57dae37f

Point = Dict[str, float]
BoundingBox = Dict[str, float]
Polygon = List[Point]
ComplexPolygon = List[Polygon]
Node = Dict[str, UnknownType]
EllipseData = Dict[str, Union[float, Point]]
CuboidData = Dict[str, Dict[str, float]]
Segment = List[int]

DarwinVersionNumber = Tuple[int, int, int]

PathLike = Union[str, Path]
ErrorHandler = Callable[[int, str], None]

ItemId = Union[str, int]
JSONFreeForm = Dict[str, Any]  # type: ignore


class JSONType:
    def __init__(self, **kwargs: JSONFreeForm):
        self.__dict__.update(kwargs)

    def to_json(self) -> JSONFreeForm:
        return self.__dict__

    @classmethod
    def from_json(cls, json: JSONFreeForm) -> "JSONType":
        return cls(**json)

    @classmethod
    def from_dict(cls, json: JSONFreeForm) -> "JSONType":
        return cls(**json)


class DictFreeForm:
    def __init__(self, **kwargs: JSONFreeForm):
        self.__dict__.update(kwargs)

    @classmethod
    def from_dict(cls, json: JSONFreeForm) -> "DictFreeForm":
        return cls(**json)


@dataclass
class Team:
    """
    Definition of a V7 team.
    """

    #: If this is the default Team or not.
    default: bool

    #: This team's slug.
    slug: str

    #: The path to the directory of all datasets this teams contains.
    datasets_dir: str

    #: The API key used to authenticate for this Team.
    api_key: str

    #: If this is the currently active Team. Defaults to ``False``.
    selected: bool = False


@dataclass(frozen=True)
class Feature:
    """
    Structured payload of a Feature record on V7 Darwin.
    """

    #: The name of this ``Feature``.
    name: str

    #: Whether or not this ``Feature`` is enabled
    #: Disabled ``Feature``\s do nothing, as if they didn't exist.
    enabled: bool


@dataclass(frozen=True, eq=True)
class AnnotationClass:
    """
    Represents an AnnocationClass from an Annotation.
    """

    #:  The name of this ``AnnotationClass``.
    name: str

    #: The type of this ``AnnotationClass``.
    annotation_type: str

    #: The V7 internal type of this ``AnnotationClass``.
    #: This is mostly used to convert from types that are known in the outside world by a given
    #: name, but then are known inside V7's lingo by another.
    annotation_internal_type: Optional[str] = None


@dataclass(frozen=True, eq=True)
class SubAnnotation:
    """
    Represents a subannotation that belongs to an AnnotationClass.
    """

    #: The type of this ``SubAnnotation``.
    annotation_type: str

    #: Any external data, in any format, relevant to this ``SubAnnotation``.
    #: Used for compatibility purposes with external formats.
    data: UnknownType


@dataclass(frozen=True, eq=True)
class AnnotationAuthor:
    """
    Represents an annotation's author
    """

    #: Name of the author
    name: str

    #: Email of the author
    email: str


@dataclass(frozen=False, eq=True)
class Annotation:
    """
    Represents an Annotation from an Image/Video.
    """

    #: The ``AnnotationClass`` from this ``Annotation``.
    annotation_class: AnnotationClass

    #: Any external data, in any format, relevant to this ``Annotation``.
    #: Used for compatibility purposes with external formats.
    data: UnknownType

    #: List of ``SubAnnotations`` belonging to this ``Annotation``.
    subs: List[SubAnnotation] = field(default_factory=list)

    #: V2 slots this annotation belogs to
    slot_names: List[str] = field(default_factory=list)

    #: Authorship of the annotation (annotators)
    annotators: Optional[List[AnnotationAuthor]] = None

    #: Authorship of the annotation (reviewers)
    reviewers: Optional[List[AnnotationAuthor]] = None

    def get_sub(self, annotation_type: str) -> Optional[SubAnnotation]:
        """
        Returns the first SubAnnotation that matches the given type.

        Parameters
        ----------
        annotation_type: str
            The type of the subannotation.

        Returns
        -------
        Optional[SubAnnotation]
            A SubAnnotation found, or `None` if none was found.
        """
        for sub in self.subs:
            if sub.annotation_type == annotation_type:
                return sub
        return None


@dataclass(frozen=False, eq=True)
class VideoAnnotation:
    """
    Represents an Annotation that belongs to a Video.
    """

    #: The ``AnnotationClass`` from this ``VideoAnnotation``.
    annotation_class: AnnotationClass

    #: A dictionary of frames for this ``VideoAnnotation``.
    frames: Dict[int, UnknownType]

    #: The keyframes for this ``VideoAnnotation``.
    #: Keyframes are a selection of frames from the ``frames`` attribute.
    keyframes: Dict[int, bool]

    #: A list of ``Segment``\'s.
    segments: List[Segment]

    #: Whether this ``VideoAnnotation`` is interpolated or not.
    interpolated: bool

    #: V2 slots this annotation belogs to
    slot_names: List[str] = field(default_factory=list)

    #: Authorship of the annotation (annotators)
    annotators: Optional[List[AnnotationAuthor]] = None

    #: Authorship of the annotation (reviewers)
    reviewers: Optional[List[AnnotationAuthor]] = None

    def get_data(
        self,
        only_keyframes: bool = True,
        post_processing: Optional[Callable[[Annotation, UnknownType], UnknownType]] = None,
    ) -> Dict:
        """
        Return the post-processed frames and the additional information from this
        ``VideoAnnotation`` in a dictionary with the format:

        .. code-block:: python

            {
                "frames": {
                    # Post-Processed Frames here
                },
                "segments": [
                    # Segments here
                ]
                "interpolated": True
            }

        Parameters
        ----------
        only_keyframes: bool, default: True
            Whether or not to return only the keyframes. Defaults to ``True``.
        post_processing: Optional[Callable[[Annotation, Any], Any]], default: None
            If given, it processes each frame through the given ``Callabale`` before adding it to the
            returned dictionary. Defaults to ``None``.

        Returns
        -------
        Dict[str, Any]
            A dictionary containing the processed frames, the segments of this ``VideoAnnotation``
            and whether or not it is interpolated.
        """
        if not post_processing:

            def post_processing(annotation: Annotation, data: UnknownType) -> UnknownType:
                return data  # type: ignore

        output = {
            "frames": {
                frame: {
                    **post_processing(
                        self.frames[frame],  # type: ignore
                        {self.frames[frame].annotation_class.annotation_type: self.frames[frame].data},  # type: ignore
                    ),
                    **{"keyframe": self.keyframes[frame]},  # type: ignore
                }
                for frame in self.frames
                if not only_keyframes or self.keyframes[frame]
            },
            "segments": self.segments,
            "interpolated": self.interpolated,
        }

        return output


@dataclass
class Slot:
    #: Unique slot name in the item. Will be `None` when loading V1 exports.
    name: Optional[str]

    #: Type of slot, e.g. image or dicom
    type: str

    #: Original upload information for the slot
    source_files: List[Dict[str, str]]

    #: Thumbnail url to the file
    thumbnail_url: Optional[str] = None

    #: Width in pixel
    width: Optional[int] = None

    #: Height in pixels
    height: Optional[int] = None

    #: How many sections (eg. frames) does this slot have
    frame_count: Optional[int] = None

    #: A url for each of the existing sections.
    frame_urls: Optional[List[str]] = None

    #: Frames per second
    fps: Optional[float] = None

    #: Metadata of the slot
    metadata: Optional[Dict[str, UnknownType]] = None


@dataclass
class AnnotationFileVersion:
    """
    Version of the AnnotationFile
    """

    major: int = 1
    minor: int = 0
    suffix: str = ""

    def __str__(self) -> str:
        return f"{self.major}.{self.minor}{self.suffix}"


@dataclass
class AnnotationFile:
    """
    Represents a file containing annotations. Mostly useful when trying to import or export
    annotations to/from darwin V7.
    """

    #: Path to the file.
    path: Path

    #: Name of the file containing the annotations.
    filename: str

    #: ``Set`` of all ``AnnotationClass``\es this file contains.
    #: Used as a way to know in advance which ``AnnotationClass``\es this file has without having to
    #: go through the list of annotations.
    annotation_classes: Set[AnnotationClass]

    #: List of ``VideoAnnotation``\s or ``Annotation``\s.
    annotations: Sequence[Union[Annotation, VideoAnnotation]]

    # Deprecated
    #: Whether the annotations in the ``annotations`` attribute are ``VideoAnnotation`` or not.
    is_video: bool = False

    # Deprecated
    #: Width of the image in this annotation.
    image_width: Optional[int] = None

    # Deprecated
    #: Height of the image in this annotation.
    image_height: Optional[int] = None

    # Deprecated
    #: URL of the image in this annotation.
    image_url: Optional[str] = None

    #: URL of the workview for this annotation.
    workview_url: Optional[str] = None

    #: Sequence for this annotation.
    seq: Optional[int] = None

    # Deprecated
    #: URLs for the frames this ``AnnotationFile`` has.
    frame_urls: Optional[List[str]] = None

    #: Remote path for this ``Annotation``\'s file in V7's darwin.
    remote_path: Optional[str] = None

    slots: List[Slot] = field(default_factory=list)

    # Deprecated
    #: URL of the image's thumbnail in this annotation.
    image_thumbnail_url: Optional[str] = None

    #: Dataset name
    dataset_name: Optional[str] = None

    # Version of the file in format (MAJOR, MINOR, SUFFIX)
    # e.g. (1, 0, 'a')
    version: AnnotationFileVersion = field(default_factory=AnnotationFileVersion)

    @property
    def full_path(self) -> str:
        """
        Returns the absolute path of this file.

        Returns
        -------
        str
            The absolute path of the file.
        """
        return construct_full_path(self.remote_path, self.filename)


def make_bounding_box(
    class_name: str,
    x: float,
    y: float,
    w: float,
    h: float,
    subs: Optional[List[SubAnnotation]] = None,
    slot_names: Optional[List[str]] = None,
) -> Annotation:
    """
    Creates and returns a bounding box annotation. ``x``, ``y``, ``w`` and ``h`` are rounded to 3
    decimal places when creating the annotation.

    Parameters
    ----------
    class_name : str
        The name of the class for this ``Annotation``.
    x : float
        The top left ``x`` value where the bounding box will start.
    y : float
        The top left ``y`` value where the bounding box will start.
    w : float
        The width of the bounding box.
    h : float
        The height of the bounding box.
    subs : Optional[List[SubAnnotation]], default: None
        List of ``SubAnnotation``s for this ``Annotation``.

    Returns
    -------
    Annotation
        A bounding box ``Annotation``.
    """
    return Annotation(
        AnnotationClass(class_name, "bounding_box"),
        {"x": round(x, 3), "y": round(y, 3), "w": round(w, 3), "h": round(h, 3)},
        subs or [],
        slot_names=slot_names or [],
    )


def make_tag(
    class_name: str, subs: Optional[List[SubAnnotation]] = None, slot_names: Optional[List[str]] = None
) -> Annotation:
    """
    Creates and returns a tag annotation.

    Parameters
    ----------
    class_name : str
        The name of the class for this ``Annotation``.
    subs : Optional[List[SubAnnotation]], default: None
        List of ``SubAnnotation``s for this ``Annotation``.

    Returns
    -------
    Annotation
        A tag ``Annotation``.
    """
    return Annotation(AnnotationClass(class_name, "tag"), {}, subs or [], slot_names=slot_names or [])


def make_polygon(
    class_name: str,
    point_path: List[Point],
    bounding_box: Optional[Dict] = None,
    subs: Optional[List[SubAnnotation]] = None,
    slot_names: Optional[List[str]] = None,
) -> Annotation:
    """
    Creates and returns a polygon annotation.

    Parameters
    ----------
    class_name : str
        The name of the class for this ``Annotation``.
    point_path : List[Point]
        A list of points that comprises the polygon. The list should have a format similar to:

        .. code-block:: python

            [
                {"x": 1, "y": 0},
                {"x": 2, "y": 1}
            ]

    bounding_box : Optional[Dict], default: None
        The bounding box that encompasses the polyong.
    subs : Optional[List[SubAnnotation]], default: None
        List of ``SubAnnotation``s for this ``Annotation``.

    Returns
    -------
    Annotation
        A polygon ``Annotation``.
    """
    return Annotation(
        AnnotationClass(class_name, "polygon"),
        _maybe_add_bounding_box_data({"path": point_path}, bounding_box),
        subs or [],
        slot_names=slot_names or [],
    )


def make_complex_polygon(
    class_name: str,
    point_paths: List[List[Point]],
    bounding_box: Optional[Dict] = None,
    subs: Optional[List[SubAnnotation]] = None,
    slot_names: Optional[List[str]] = None,
) -> Annotation:
    """
    Creates and returns a complex polygon annotation. Complex polygons are those who have holes
    and/or disform shapes.

    Parameters
    ----------
    class_name: str
        The name of the class for this ``Annotation``.
    point_paths: List[List[Point]]
        A list of lists points that comprises the complex polygon. This is needed as a complex
        polygon can be effectively seen as a sum of multiple simple polygons. The list should have
        a format similar to:

        .. code-block:: python

            [
                [
                    {"x": 1, "y": 0},
                    {"x": 2, "y": 1}
                ],
                [
                    {"x": 3, "y": 4},
                    {"x": 5, "y": 6}
                ]
                # ... and so on ...
            ]

    bounding_box : Optional[Dict], default: None
        The bounding box that encompasses the polyong.
    subs : Optional[List[SubAnnotation]], default: None
        List of ``SubAnnotation``s for this ``Annotation``.

    Returns
    -------
    Annotation
        A complex polygon ``Annotation``.
    """
    return Annotation(
        AnnotationClass(class_name, "complex_polygon", "polygon"),
        _maybe_add_bounding_box_data({"paths": point_paths}, bounding_box),
        subs or [],
        slot_names=slot_names or [],
    )


def make_keypoint(
    class_name: str,
    x: float,
    y: float,
    subs: Optional[List[SubAnnotation]] = None,
    slot_names: Optional[List[str]] = None,
) -> Annotation:
    """
    Creates and returns a keypoint, aka point, annotation.

    Parameters
    ----------
    class_name : str
        The name of the class for this ``Annotation``.
    x : float
        The ``x`` value of the point.
    y : float
        The ``y`` value of the point.
    subs : Optional[List[SubAnnotation]], default: None
        List of ``SubAnnotation``s for this ``Annotation``.

    Returns
    -------
    Annotation
        A point ``Annotation``.
    """
    return Annotation(
        AnnotationClass(class_name, "keypoint"), {"x": x, "y": y}, subs or [], slot_names=slot_names or []
    )


def make_line(
    class_name: str,
    path: List[Point],
    subs: Optional[List[SubAnnotation]] = None,
    slot_names: Optional[List[str]] = None,
) -> Annotation:
    """
    Creates and returns a line annotation.

    Parameters
    ----------
    class_name : str
        The name of the class for this ``Annotation``.
    point_path : List[Point]
        A list of points that comprises the polygon. The list should have a format similar to:

        .. code-block:: python

            [
                {"x": 1, "y": 0},
                {"x": 2, "y": 1}
            ]

    subs : Optional[List[SubAnnotation]], default: None
        List of ``SubAnnotation``s for this ``Annotation``.

    Returns
    -------
    Annotation
        A line ``Annotation``.
    """
    return Annotation(AnnotationClass(class_name, "line"), {"path": path}, subs or [], slot_names=slot_names or [])


def make_skeleton(
    class_name: str,
    nodes: List[Node],
    subs: Optional[List[SubAnnotation]] = None,
    slot_names: Optional[List[str]] = None,
) -> Annotation:
    """
    Creates and returns a skeleton annotation.

    Parameters
    ----------
    class_name : str
        The name of the class for this ``Annotation``.
    nodes : List[Node]
        List of ``Node``\\s that comprise the skeleton. Each Node will have a format similar to:

        .. code-block:: python

            {
                "name": "1",
                "occluded": false,
                "x": 172.78,
                "y": 939.81
            }

    subs : Optional[List[SubAnnotation]], default: None
        List of ``SubAnnotation``\\s for this ``Annotation``.

    Returns
    -------
    Annotation
        A skeleton ``Annotation``.
    """
    return Annotation(
        AnnotationClass(class_name, "skeleton"), {"nodes": nodes}, subs or [], slot_names=slot_names or []
    )


def make_ellipse(
    class_name: str,
    parameters: EllipseData,
    subs: Optional[List[SubAnnotation]] = None,
    slot_names: Optional[List[str]] = None,
) -> Annotation:
    """
    Creates and returns an Ellipse annotation.

    Parameters
    ----------
    class_name : str
        The name of the class for this ``Annotation``.
    parameters : EllipseData
        The data needed to build an Ellipse. This data must be a dictionary with a format similar
        to:

        .. code-block:: javascript

            {
                "angle": 0.57,
                "center": {
                    "x": 2745.69,
                    "y": 2307.46
                },
                "radius": {
                    "x": 467.02,
                    "y": 410.82
                }
            }

        Where:

        - ``angle: float`` is the orientation angle of the ellipse.
        - ``center: Point`` is the center point of the ellipse.
        - ``radius: Point`` is the width and height of the ellipse, where ``x`` represents the width and ``y`` represents height.

    subs : Optional[List[SubAnnotation]], default: None
        List of ``SubAnnotation``s for this ``Annotation``.

    Returns
    -------
    Annotation
        An ellipse ``Annotation``.
    """
    return Annotation(AnnotationClass(class_name, "ellipse"), parameters, subs or [], slot_names=slot_names or [])


def make_cuboid(
    class_name: str,
    cuboid: CuboidData,
    subs: Optional[List[SubAnnotation]] = None,
    slot_names: Optional[List[str]] = None,
) -> Annotation:
    """
    Creates and returns a Cuboid annotation.

    Parameters
    ----------
    class_name : str
        The name of the class for this ``Annotation``.
    parameters : CuboidData
        The data needed to build a ``Cuboid``. This data must be a dictionary with a format similar
        to:

        .. code-block:: javascript

            {
                "back": {"h": 381.25, "w": 1101.81, "x": 1826.19, "y": 1841.44},
                "front": {"h": 575.69, "w": 1281.0, "x": 1742.31, "y": 1727.06}
            }

        Where:

        - ``back: Dict[str, float]`` is a dictionary containing the ``x`` and ``y`` of the top left corner Point, together with the width ``w`` and height ``h`` to form the back box.
        - ``front: Dict[str, float]`` is a dictionary containing the ``x`` and ``y`` of the top left corner Point, together with the width ``w`` and height ``h`` to form the front box.

    subs : Optional[List[SubAnnotation]], default: None
        List of ``SubAnnotation``\\s for this ``Annotation``.

    Returns
    -------
    Annotation
        A cuboid ``Annotation``.
    """
    return Annotation(AnnotationClass(class_name, "cuboid"), cuboid, subs or [], slot_names=slot_names or [])


def make_table(
    class_name: str,
    bounding_box: BoundingBox,
    cells: List[Dict[str, UnknownType]],
    subs: Optional[List[SubAnnotation]] = None,
    slot_names: Optional[List[str]] = None,
) -> Annotation:
    """
    Creates and returns a table annotation.

    Parameters
    ----------
    class_name : str
        The name of the class for this ``Annotation``.

    bounding_box : BoundingBox
        Bounding box that wraps around the table.

    cells : List[Dict[str, Any]]
        Actual cells of the table. Their format should be similar to:

            .. code-block:: javascript

                [
                    {
                        "bounding_box": {
                            "h": 189.56,
                            "w": 416.37,
                            "x": 807.58,
                            "y": 1058.04
                        },
                        "col": 1,
                        "col_span": 1,
                        "id": "778691a6-0df6-4140-add9-f39806d950e9",
                        "is_header": false,
                        "row": 1,
                        "row_span": 1
                    }
                ]

    subs : Optional[List[SubAnnotation]], default: None
        List of ``SubAnnotation``\\s for this ``Annotation``.

    Returns
    -------
    Annotation
        A table ``Annotation``.
    """
    return Annotation(
        AnnotationClass(class_name, "table"),
        {"bounding_box": bounding_box, "cells": cells},
        subs or [],
        slot_names=slot_names or [],
    )


def make_string(
    class_name: str,
    sources: List[Dict[str, UnknownType]],
    subs: Optional[List[SubAnnotation]] = None,
    slot_names: Optional[List[str]] = None,
) -> Annotation:
    """
    Creates and returns a string annotation.

    Parameters
    ----------
    class_name : str
        The name of the class for this ``Annotation``.
    data : Any
        The data needed to build a ``String``. This data must be a list with a format similar
        to:

        .. code-block:: javascript

            [
                {
                    "id": "8cd598b5-0363-4984-9ae9-b15ccb77784a",
                    "ranges": [1, 2, 5]
                },
                {
                    "id": "6d6378d8-fd02-4518-8a21-6d94f0f32bbc",
                    "ranges": null
                }
            ]

    subs : Optional[List[SubAnnotation]], default: None
        List of ``SubAnnotation``\\s for this ``Annotation``.

    Returns
    -------
    Annotation
        A string ``Annotation``.
    """
    return Annotation(
        AnnotationClass(class_name, "string"), {"sources": sources}, subs or [], slot_names=slot_names or []
    )


def make_graph(
    class_name: str,
    nodes: List[Dict[str, str]],
    edges: List[Dict[str, str]],
    subs: Optional[List[SubAnnotation]] = None,
    slot_names: Optional[List[str]] = None,
) -> Annotation:
    """
    Creates and returns a graph annotation.

    Parameters
    ----------
    class_name : str
        The name of the class for this ``Annotation``.

    nodes : List[Dict[str, str]]
        Nodes of the graph. Should be in following format:
            .. code-block:: javascript

                [
                    {
                        "id": "91bb3c24-883a-433b-ae95-a6ee7845bea5",
                        "name": "key"
                    },
                    {
                        "id": "5a0ceba1-2e26-425e-8579-e6013ca415c5",
                        "name": "value"
                    }
                ]

    edges: List[Dict[str, str]]
        Edges of the graph. Should be in following format:
            .. code-block:: javascript

                [
                    {
                        "end": "value",
                        "start": "key"
                    }
                ]

    subs : Optional[List[SubAnnotation]], default: None
        List of ``SubAnnotation``\\s for this ``Annotation``.

    Returns
    -------
    Annotation
        A graph ``Annotation``.
    """
    return Annotation(
        AnnotationClass(class_name, "graph"), {"nodes": nodes, "edges": edges}, subs or [], slot_names=slot_names or []
    )


def make_instance_id(value: int) -> SubAnnotation:
    """
    Creates and returns an instance id sub-annotation.

    Parameters
    ----------
    value : int
        The value of this instance's id.


    Returns
    -------
    SubAnnotation
        An instance id ``SubAnnotation``.
    """
    return SubAnnotation("instance_id", value)


def make_attributes(attributes: List[str]) -> SubAnnotation:
    """
    Creates and returns an attributes sub-annotation.

    Parameters
    ----------
    value : List[str]
        A list of attributes. Example: ``["orange", "big"]``.

    Returns
    -------
    SubAnnotation
        An attributes ``SubAnnotation``.
    """
    return SubAnnotation("attributes", attributes)


def make_text(text: str) -> SubAnnotation:
    """
    Creates and returns a text sub-annotation.

    Parameters
    ----------
    text : str
        The text for the sub-annotation.

    Returns
    -------
    SubAnnotation
        A text ``SubAnnotation``.
    """
    return SubAnnotation("text", text)


def make_opaque_sub(type: str, data: UnknownType) -> SubAnnotation:
    """
    Creates and returns a opaque sub-annotation.

    Parameters
    ----------
    type : str
        Type of this sub-annotation

    data : Any
        Data for this sub-annotation.

    Returns
    -------
    SubAnnotation
        A text ``SubAnnotation``.
    """
    return SubAnnotation(type, data)


KeyFrame = Dict[str, Union[int, Annotation]]


def make_keyframe(annotation: Annotation, idx: int) -> KeyFrame:
    """
    Creates and returns a ``KeyFrame``.

    Parameters
    ----------
    annotation : Annotation
        The annotation for the keyframe.
    idx : int
        The id of the keyframe.

    Returns
    -------
    KeyFrame
        The created ``Keyframe``.
    """
    return {"idx": idx, "annotation": annotation}


def make_video_annotation(
    frames: Dict[int, UnknownType],
    keyframes: Dict[int, bool],
    segments: List[Segment],
    interpolated: bool,
    slot_names: List[str],
) -> VideoAnnotation:
    """
    Creates and returns a ``VideoAnnotation``.

    Parameters
    ----------
    frames : Dict[int, Any]
        The frames for the video. All frames must have the same ``annotation_class.name`` value.
    keyframes : Dict[int, bool]
        Indicates which frames are keyframes.
    segments : List[Segment]
        The list of segments for the video.
    interpolated : bool
        If this video annotation is interpolated or not.

    Returns
    -------
    VideoAnnotation
        The created ``VideoAnnotation``.

    Raises
    ------
    ValueError
        If some of the frames have different annotation class names.
    """
    first_annotation: Annotation = list(frames.values())[0]  # type: ignore
    if not all(frame.annotation_class.name == first_annotation.annotation_class.name for frame in frames.values()):  # type: ignore
        raise ValueError("invalid argument to make_video_annotation")

    return VideoAnnotation(
        first_annotation.annotation_class, frames, keyframes, segments, interpolated, slot_names=slot_names or []
    )


def _maybe_add_bounding_box_data(data: Dict[str, UnknownType], bounding_box: Optional[Dict]) -> Dict[str, UnknownType]:
    if bounding_box:
        data["bounding_box"] = {
            "x": bounding_box["x"],
            "y": bounding_box["y"],
            "w": bounding_box["w"],
            "h": bounding_box["h"],
        }
    return data


ExportParser = Callable[[Iterator[AnnotationFile], Path], None]

ImportParser = Callable[[Path], Union[List[AnnotationFile], AnnotationFile, None]]<|MERGE_RESOLUTION|>--- conflicted
+++ resolved
@@ -16,7 +16,6 @@
 
 from darwin.path_utils import construct_full_path
 
-<<<<<<< HEAD
 # Utility types
 
 NumberLike = Union[int, float]  # Used for functions that can take either an int or a float
@@ -24,10 +23,6 @@
 UnknownType = Any  # type:ignore
 
 # Specific types
-=======
-UnknownType = Any  # type: ignore
-NumberLike = Union[int, float]
->>>>>>> 57dae37f
 
 Point = Dict[str, float]
 BoundingBox = Dict[str, float]
