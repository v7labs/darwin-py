--- conflicted
+++ resolved
@@ -661,11 +661,7 @@
         - ``front: Dict[str, float]`` is a dictionary containing the ``x`` and ``y`` of the top left corner Point, together with the width ``w`` and height ``h`` to form the front box.
 
     subs : Optional[List[SubAnnotation]], default: None
-<<<<<<< HEAD
-        List of ``SubAnnotation``\\s for this ``Annotation``. Defaults to ``None``.
-=======
         List of ``SubAnnotation``\\s for this ``Annotation``.
->>>>>>> 13efb486
 
     Returns
     -------
