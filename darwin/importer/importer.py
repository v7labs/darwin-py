import concurrent.futures
import uuid
from collections import defaultdict
from functools import partial
from logging import getLogger
from multiprocessing import cpu_count
from pathlib import Path
from time import perf_counter
from typing import (
    TYPE_CHECKING,
    Any,
    Callable,
    Dict,
    Generator,
    Iterable,
    List,
    Optional,
    Set,
    Tuple,
    Union,
)

from darwin.datatypes import AnnotationFile, Property, parse_property_classes
from darwin.future.data_objects.properties import (
    FullProperty,
    PropertyGranularity,
    PropertyType,
    PropertyValue,
    SelectedProperty,
    PropertyGranularity,
)
from darwin.item import DatasetItem
from darwin.path_utils import is_properties_enabled, parse_metadata

Unknown = Any  # type: ignore

from tqdm import tqdm

if TYPE_CHECKING:
    from darwin.client import Client
    from darwin.dataset.remote_dataset import RemoteDataset

from rich.console import Console
from rich.theme import Theme

import darwin.datatypes as dt
from darwin.datatypes import PathLike
from darwin.exceptions import IncompatibleOptions, RequestEntitySizeExceeded
from darwin.utils import secure_continue_request
from darwin.utils.flatten_list import flatten_list

logger = getLogger(__name__)

try:
    from mpire import WorkerPool

    MPIRE_AVAILABLE = True
except ImportError:
    MPIRE_AVAILABLE = False

# Classes missing import support on backend side
UNSUPPORTED_CLASSES = ["string", "graph"]

# Classes that are defined on team level automatically and available in all datasets
GLOBAL_CLASSES = ["__raster_layer__"]

DEPRECATION_MESSAGE = """

This function is going to be turned into private. This means that breaking
changes in its interface and implementation are to be expected. We encourage using ``import_annotations``
instead of calling this low-level function directly.

"""


def _build_main_annotations_lookup_table(
    annotation_classes: List[Dict[str, Unknown]]
) -> Dict[str, Unknown]:
    MAIN_ANNOTATION_TYPES = [
        "bounding_box",
        "cuboid",
        "ellipse",
        "keypoint",
        "line",
        "link",
        "polygon",
        "skeleton",
        "tag",
        "string",
        "table",
        "simple_table",
        "graph",
        "mask",
        "raster_layer",
    ]
    lookup: Dict[str, Unknown] = {}
    for cls in annotation_classes:
        for annotation_type in cls["annotation_types"]:
            if annotation_type in MAIN_ANNOTATION_TYPES:
                if annotation_type not in lookup:
                    lookup[annotation_type] = {}
                lookup[annotation_type][cls["name"]] = cls["id"]

    return lookup


def _find_and_parse(  # noqa: C901
    importer: Callable[[Path], Union[List[dt.AnnotationFile], dt.AnnotationFile, None]],
    file_paths: List[PathLike],
    console: Optional[Console] = None,
    use_multi_cpu: bool = True,
    cpu_limit: int = 1,
) -> Optional[Iterable[dt.AnnotationFile]]:
    is_console = console is not None

    logger = getLogger(__name__)

    def perf_time(reset: bool = False) -> Generator[float, float, None]:
        start = perf_counter()
        yield start
        while True:
            if reset:
                start = perf_counter()
            yield perf_counter() - start

    def maybe_console(*args: Union[str, int, float]) -> None:
        if console is not None:
            console.print(*[f"[{str(next(perf_time()))} seconds elapsed]", *args])
        else:
            logger.info(*[f"[{str(next(perf_time()))}]", *args])

    maybe_console("Parsing files... ")

    files: List[Path] = _get_files_for_parsing(file_paths)

    maybe_console(f"Found {len(files)} files")

    if use_multi_cpu and MPIRE_AVAILABLE and cpu_limit > 1:
        maybe_console(f"Using multiprocessing with {cpu_limit} workers")
        try:
            with WorkerPool(cpu_limit) as pool:
                parsed_files = pool.map(importer, tqdm(files) if is_console else files)
        except KeyboardInterrupt:
            maybe_console("Keyboard interrupt. Stopping.")
            return None
        except Exception as e:
            maybe_console(f"Error: {e}")
            return None

    else:
        maybe_console("Using single CPU")
        parsed_files = list(map(importer, tqdm(files) if is_console else files))
    parsed_files = [f for f in parsed_files if f is not None]

    maybe_console("Finished.")
    # Sometimes we have a list of lists of AnnotationFile, sometimes we have a list of AnnotationFile
    # We flatten the list of lists
    if isinstance(parsed_files, list):
        if isinstance(parsed_files[0], list):
            parsed_files = [item for sublist in parsed_files for item in sublist]
    else:
        parsed_files = [parsed_files]

    parsed_files = [f for f in parsed_files if f is not None]
    return parsed_files


def _get_files_for_parsing(file_paths: List[PathLike]) -> List[Path]:
    packed_files = [
        filepath.glob("**/*") if filepath.is_dir() else [filepath]
        for filepath in map(Path, file_paths)
    ]
    return [file for files in packed_files for file in files]


def _build_attribute_lookup(dataset: "RemoteDataset") -> Dict[str, Unknown]:
    attributes: List[Dict[str, Unknown]] = dataset.fetch_remote_attributes()
    lookup: Dict[str, Unknown] = {}
    for attribute in attributes:
        class_id = attribute["class_id"]
        if class_id not in lookup:
            lookup[class_id] = {}
        lookup[class_id][attribute["name"]] = attribute["id"]
    return lookup


def _get_remote_files(
    dataset: "RemoteDataset", filenames: List[str], chunk_size: int = 100
) -> Dict[str, Dict[str, Any]]:
    """
    Fetches remote files from the datasets in chunks; by default 100 filenames at a time.

    The output is a dictionary for each remote file with the following keys:
    - "item_id": Item ID
    - "slot_names": A list of each slot name for the item
    - "layout": The layout of the item

    Fetching slot names & layout is necessary here to avoid double-trip to API downstream for remote files.
    """
    remote_files = {}
    for i in range(0, len(filenames), chunk_size):
        chunk = filenames[i : i + chunk_size]
        for remote_file in dataset.fetch_remote_files(
            {"types": "image,playback_video,video_frame", "item_names": chunk}
        ):
            slot_names = _get_slot_names(remote_file)
            remote_files[remote_file.full_path] = {
                "item_id": remote_file.id,
                "slot_names": slot_names,
                "layout": remote_file.layout,
            }
    return remote_files


def _get_slot_names(remote_file: DatasetItem) -> List[str]:
    """
    Returns a list of slot names for a dataset item:
    - If the item's layout is V1 or V2, it is multi-slotted.
      In this case we return the slot names in the order they appear in `slots`.
      This ensures that the default slot is the first item in the list
    - If the item's layout is V3, it is multi-channeled.
      In this case we return the slot names in the order they appear in `slots_grid`.
      This ensures that the base slot is the first item in the list

    Parameters
    ----------
    remote_file : DatasetItem
        A DatasetItem object representing a single remote dataset item

    Returns
    -------
    List[str]
        A list of slot names associated with the item
    """
    layout_version = remote_file.layout["version"]
    if layout_version == 1 or layout_version == 2:
        return [slot["slot_name"] for slot in remote_file.slots]
    elif layout_version == 3:
        return list(remote_file.layout["slots_grid"][0][0])


def _resolve_annotation_classes(
    local_annotation_classes: List[dt.AnnotationClass],
    classes_in_dataset: Dict[str, Unknown],
    classes_in_team: Dict[str, Unknown],
) -> Tuple[Set[dt.AnnotationClass], Set[dt.AnnotationClass]]:
    local_classes_not_in_dataset: Set[dt.AnnotationClass] = set()
    local_classes_not_in_team: Set[dt.AnnotationClass] = set()

    for local_cls in local_annotation_classes:
        local_annotation_type = (
            local_cls.annotation_internal_type or local_cls.annotation_type
        )
        # Only add the new class if it doesn't exist remotely already
        if (
            local_annotation_type in classes_in_dataset
            and local_cls.name in classes_in_dataset[local_annotation_type]
        ):
            continue

        # Only add the new class if it's not included in the list of the missing classes already
        if local_cls.name in [
            missing_class.name for missing_class in local_classes_not_in_dataset
        ]:
            continue
        if local_cls.name in [
            missing_class.name for missing_class in local_classes_not_in_team
        ]:
            continue

        if (
            local_annotation_type in classes_in_team
            and local_cls.name in classes_in_team[local_annotation_type]
        ):
            local_classes_not_in_dataset.add(local_cls)
        else:
            local_classes_not_in_team.add(local_cls)

    return local_classes_not_in_dataset, local_classes_not_in_team


def _get_team_properties_annotation_lookup(
    client: "Client", team_slug: str
) -> Tuple[Dict[Tuple[str, Optional[int]], FullProperty], Dict[str, FullProperty]]:
    """Returns two lookup dictionaries for team properties:
     - team_properties_annotation_lookup: (property-name, annotation_class_id): FullProperty object
     - team_item_properties_lookup: property-name: FullProperty object

    Args:
        client (Client): Darwin Client object
        team_slug (str): Team slug

    Returns:
        Tuple[Dict[Tuple[str, Optional[int]], FullProperty], Dict[str, FullProperty]]: Tuple of two dictionaries
    """
    # get team properties -> List[FullProperty]
    team_properties = client.get_team_properties(team_slug)

    # (property-name, annotation_class_id): FullProperty object
    team_properties_annotation_lookup: Dict[Tuple[str, Optional[int]], FullProperty] = (
        {}
    )

    # property-name: FullProperty object
    team_item_properties_lookup: Dict[str, FullProperty] = {}
    for prop in team_properties:
        if (
            prop.granularity.value == "section"
            or prop.granularity.value == "annotation"
        ):
            team_properties_annotation_lookup[(prop.name, prop.annotation_class_id)] = (
                prop
            )
        elif prop.granularity.value == "item":
            team_item_properties_lookup[prop.name] = prop

    return team_properties_annotation_lookup, team_item_properties_lookup


def _update_payload_with_properties(
    annotations: List[Dict[str, Unknown]],
    annotation_id_property_map: Dict[str, Dict[str, Dict[str, Set[str]]]],
) -> None:
    """
    Updates the annotations with the properties that were created/updated during the import.
    """
    if not annotation_id_property_map:
        return

    for annotation in annotations:
        annotation_id = annotation["id"]

        if annotation_id_property_map.get(annotation_id):
            _map = {}
            for _frame_index, _property_map in annotation_id_property_map[
                annotation_id
            ].items():
                _map[_frame_index] = {}
                for prop_id, prop_val_set in dict(_property_map).items():
                    prop_val_list = list(prop_val_set)
                    _map[_frame_index][prop_id] = prop_val_list

            annotation["annotation_properties"] = dict(_map)


def _import_properties(
    metadata_path: Union[Path, bool],
    item_properties: List[Dict[str, str]],
    client: "Client",
    annotations: List[dt.Annotation],
    annotation_class_ids_map: Dict[Tuple[str, str], str],
    dataset: "RemoteDataset",
) -> Dict[str, Dict[str, Dict[str, Set[str]]]]:
    """
    Creates/Updates missing/mismatched properties from annotation & metadata.json file to team-properties.
    As the properties are created/updated, the annotation_id_property_map is updated with the new/old property ids.
    ^ This is used in the import-annotations payload later on.

    Args:
        metadata_path (Union[Path, bool]): Path object to .v7/metadata.json file
        client (Client): Darwin Client object
        item_properties (List[Dict[str, str]]): List of item-level properties present in the annotation file
        annotations (List[dt.Annotation]): List of annotations
        annotation_class_ids_map (Dict[Tuple[str, str], str]): Dict of annotation class names/types to annotation class ids
        dataset (RemoteDataset): RemoteDataset object

    Raises:
        ValueError: raise error if annotation class not present in metadata and in team-properties
        ValueError: raise error if annotation-property not present in metadata and in team-properties
        ValueError: raise error if property value is missing for a property that requires a value
        ValueError: raise error if property value/type is different in m_prop (.v7/metadata.json) options

    Returns:
        Dict[str, Dict[str, Dict[str, Set[str]]]]: Dict of annotation.id to frame_index -> property id -> property val ids
    """
    annotation_property_map: Dict[str, Dict[str, Dict[str, Set[str]]]] = {}

    metadata_property_classes, metadata_item_props = [], []
    if isinstance(metadata_path, Path):
        # parse metadata.json file -> list[PropertyClass]
        metadata = parse_metadata(metadata_path)
        metadata_property_classes = parse_property_classes(metadata)
        metadata_item_props = metadata.get("properties", [])

    # get team properties
    team_properties_annotation_lookup, team_item_properties_lookup = (
        _get_team_properties_annotation_lookup(client, dataset.team)
    )

    # (annotation-cls-name, annotation-cls-name): PropertyClass object
    metadata_classes_lookup: Set[Tuple[str, str]] = set()
    # (annotation-cls-name, property-name): Property object
    metadata_cls_prop_lookup: Dict[Tuple[str, str], Property] = {}
    # (annotation-cls-id, property-name): Property object
    metadata_cls_id_prop_lookup: Dict[Tuple[int, str], Property] = {}
    # property-name: Property object
    metadata_item_prop_lookup: Dict[str, Property] = {}
    for _cls in metadata_property_classes:
        metadata_classes_lookup.add((_cls.name, _cls.type))
        for _prop in _cls.properties or []:
            metadata_cls_prop_lookup[(_cls.name, _prop.name)] = _prop
    for _item_prop in metadata_item_props:
        metadata_item_prop_lookup[_item_prop["name"]] = _item_prop

    # (annotation-id): dt.Annotation object
    annotation_id_map: Dict[str, dt.Annotation] = {}

    create_properties: List[FullProperty] = []
    update_properties: List[FullProperty] = []
    for annotation in annotations:
        annotation_name = annotation.annotation_class.name
        annotation_type = annotation_type = (
            annotation.annotation_class.annotation_internal_type
            or annotation.annotation_class.annotation_type
        )
        annotation_name_type = (annotation_name, annotation_type)
        if annotation_name_type not in annotation_class_ids_map:
            continue
        annotation_class_id = int(annotation_class_ids_map[annotation_name_type])
        if not annotation.id:
            continue
        annotation_id = annotation.id
        if annotation_id not in annotation_property_map:
            annotation_property_map[annotation_id] = defaultdict(
                lambda: defaultdict(set)
            )
        annotation_id_map[annotation_id] = annotation

        # loop on annotation properties and check if they exist in metadata & team
        for a_prop in annotation.properties or []:
            a_prop: SelectedProperty

            # raise error if annotation-property not present in metadata
            if (annotation_name, a_prop.name) not in metadata_cls_prop_lookup:
                # check if they are present in team properties
                if (
                    a_prop.name,
                    annotation_class_id,
                ) in team_properties_annotation_lookup:
                    # get team property
                    t_prop: FullProperty = team_properties_annotation_lookup[
                        (a_prop.name, annotation_class_id)
                    ]

                    # if property value is None, update annotation_property_map with empty set
                    if a_prop.value is None:
                        assert t_prop.id is not None

                        annotation_property_map[annotation_id][str(a_prop.frame_index)][
                            t_prop.id
                        ] = set()
                        continue

                    # get team property value
                    t_prop_val = None
                    for prop_val in t_prop.property_values or []:
                        if prop_val.value == a_prop.value:
                            t_prop_val = prop_val
                            break

                    # if property value exists in team properties, update annotation_property_map
                    if t_prop_val:
                        assert t_prop.id is not None
                        assert t_prop_val.id is not None
                        annotation_property_map[annotation_id][str(a_prop.frame_index)][
                            t_prop.id
                        ].add(t_prop_val.id)
                        continue

                # TODO: Change this so that if a property isn't found in the metadata, we can create it assuming it's an option, multi-select with no description (DAR-2920)
                raise ValueError(
                    f"Annotation: '{annotation_name}' -> Property '{a_prop.name}' not found in {metadata_path}"
                )

            # get metadata property
            m_prop: Property = metadata_cls_prop_lookup[(annotation_name, a_prop.name)]

            # update metadata-property lookup
            metadata_cls_id_prop_lookup[(annotation_class_id, a_prop.name)] = m_prop

            # get metadata property type
            m_prop_type: PropertyType = m_prop.type

            # get metadata property options
            m_prop_options: List[Dict[str, str]] = m_prop.property_values or []

            # check if property value is missing for a property that requires a value
            if m_prop.required and not a_prop.value:
                raise ValueError(
                    f"Annotation: '{annotation_name}' -> Property '{a_prop.name}' requires a value!"
                )

            # check if property and annotation class exists in team
            if (
                a_prop.name,
                annotation_class_id,
            ) not in team_properties_annotation_lookup:
                # check if fullproperty exists in create_properties
                for full_property in create_properties:
                    if (
                        full_property.name == a_prop.name
                        and full_property.annotation_class_id == annotation_class_id
                    ):
                        # make sure property_values is not None
                        if full_property.property_values is None:
                            full_property.property_values = []

                        property_values = full_property.property_values
                        if a_prop.value is None:
                            # skip creating property if property value is None
                            continue
                        # find property value in m_prop (.v7/metadata.json) options
                        for m_prop_option in m_prop_options:
                            if m_prop_option.get("value") == a_prop.value:
                                # check if property value exists in property_values
                                for prop_val in property_values:
                                    if prop_val.value == a_prop.value:
                                        break
                                else:
                                    # update property_values with new value
                                    full_property.property_values.append(
                                        PropertyValue(
                                            value=m_prop_option.get("value"),  # type: ignore
                                            color=m_prop_option.get("color"),  # type: ignore
                                        )
                                    )
                                break
                        break
                else:
                    property_values = []
                    if a_prop.value is None:
                        # skip creating property if property value is None
                        continue
                    # find property value in m_prop (.v7/metadata.json) options
                    for m_prop_option in m_prop_options:
                        if m_prop_option.get("value") == a_prop.value:
                            property_values.append(
                                PropertyValue(
                                    value=m_prop_option.get("value"),  # type: ignore
                                    color=m_prop_option.get("color"),  # type: ignore
                                )
                            )
                            break
                    # if it doesn't exist, create it
<<<<<<< HEAD
                    for prop in create_properties:
                        if prop.name == a_prop.name:
                            prop.property_values.extend(property_values)
                            break
                    else:
                        full_property = FullProperty(
                            name=a_prop.name,
                            type=m_prop_type,  # type from .v7/metadata.json
                            required=m_prop.required,  # required from .v7/metadata.json
                            description=m_prop.description
                            or "property-created-during-annotation-import",
                            slug=client.default_team,
                            annotation_class_id=int(annotation_class_id),
                            property_values=property_values,
                            granularity=m_prop.granularity,
                        )
=======
                    full_property = FullProperty(
                        name=a_prop.name,
                        type=m_prop_type,  # type from .v7/metadata.json
                        required=m_prop.required,  # required from .v7/metadata.json
                        description=m_prop.description
                        or "property-created-during-annotation-import",
                        slug=client.default_team,
                        annotation_class_id=int(annotation_class_id),
                        property_values=property_values,
                        granularity=PropertyGranularity(m_prop.granularity.value),
                    )
                    # Don't attempt the same propery creation multiple times
                    if full_property not in create_properties:
>>>>>>> b1f3e213
                        create_properties.append(full_property)
                continue

            # check if property value is different in m_prop (.v7/metadata.json) options
            for m_prop_option in m_prop_options:
                if m_prop_option.get("value") == a_prop.value:
                    break
            else:
                if a_prop.value:
                    raise ValueError(
                        f"Annotation: '{annotation_name}' -> Property '{a_prop.value}' not found in .v7/metadata.json, found: {m_prop.property_values}"
                    )

            # get team property
            t_prop: FullProperty = team_properties_annotation_lookup[
                (a_prop.name, annotation_class_id)
            ]

            if a_prop.value is None:
                # if property value is None, update annotation_property_map with empty set
                assert t_prop.id is not None
                annotation_property_map[annotation_id][str(a_prop.frame_index)][
                    t_prop.id
                ] = set()
                continue

            # check if property value is different in t_prop (team) options
            for t_prop_val in t_prop.property_values or []:
                if t_prop_val.value == a_prop.value:
                    break
            else:
                # if it is, update it
                full_property = FullProperty(
                    id=t_prop.id,
                    name=a_prop.name,
                    type=m_prop_type,
                    required=m_prop.required,
                    description=m_prop.description
                    or "property-updated-during-annotation-import",
                    slug=client.default_team,
                    annotation_class_id=int(annotation_class_id),
                    property_values=[
                        PropertyValue(
                            value=a_prop.value,
                            color=m_prop_option.get("color"),  # type: ignore
                        )
                    ],
                )
                # Don't attempt the same propery update multiple times
                if full_property not in update_properties:
                    update_properties.append(full_property)
                continue

            assert t_prop.id is not None
            assert t_prop_val.id is not None
            annotation_property_map[annotation_id][str(a_prop.frame_index)][
                t_prop.id
            ].add(t_prop_val.id)

    # Create/Update team properties based on metadata
    create_properties, update_properties = _create_update_item_properties(
        _normalize_item_properties(metadata_item_prop_lookup),
        team_item_properties_lookup,
        create_properties,
        update_properties,
        client,
    )

    console = Console(theme=_console_theme())

    created_properties = []
    if create_properties:
        console.print(f"Creating {len(create_properties)} properties:", style="info")
        for full_property in create_properties:
            if full_property.granularity.value == "item":
                console.print(
                    f"- Creating item-level property '{full_property.name}' of type: {full_property.type}"
                )
            else:
                console.print(
                    f"- Creating property '{full_property.name}' of type {full_property.type}",
                )
            prop = client.create_property(
                team_slug=full_property.slug, params=full_property
            )
            created_properties.append(prop)

    updated_properties = []
    if update_properties:
        console.print(
            f"Performing {len(update_properties)} property update(s):", style="info"
        )
        for full_property in update_properties:
            if full_property.granularity.value == "item":
                console.print(
                    f"- Updating item-level property '{full_property.name}' with new value: {full_property.property_values[0].value}",
                )
            else:
                console.print(
                    f"- Updating property '{full_property.name}' of type {full_property.type}",
                )
            prop = client.update_property(
                team_slug=full_property.slug, params=full_property
            )
            updated_properties.append(prop)

    # get latest team properties
    team_properties_annotation_lookup, team_item_properties_lookup = (
        _get_team_properties_annotation_lookup(client, dataset.team)
    )

    create_properties = []
    update_properties = []

    # Create/Update properties from item_properties arg
    create_properties, update_properties = _create_update_item_properties(
        _normalize_item_properties(item_properties),
        team_item_properties_lookup,
        create_properties,
        update_properties,
        client,
    )

    created_properties = []
    if create_properties:
        console.print(f"Creating {len(create_properties)} properties:", style="info")
        for full_property in create_properties:
            if full_property.granularity.value == "item":
                console.print(
                    f"- Creating item-level property '{full_property.name}' of type: {full_property.type}"
                )
<<<<<<< HEAD
=======
                for extra_value in extra_values
            ]
            full_property = FullProperty(
                id=t_prop.id,
                name=t_prop.name,
                type=t_prop.type,
                required=t_prop.required,
                description=t_prop.description,
                slug=client.default_team,
                annotation_class_id=t_prop.annotation_class_id,
                property_values=extra_property_values,
                granularity=PropertyGranularity(t_prop.granularity.value),
            )
>>>>>>> b1f3e213
            console.print(
                f"- Creating property '{full_property.name}' of type {full_property.type}",
            )
            prop = client.create_property(
                team_slug=full_property.slug, params=full_property
            )
            created_properties.append(prop)

    updated_properties = []
    if update_properties:
        console.print(
            f"Performing {len(update_properties)} property update(s):", style="info"
        )
        for full_property in update_properties:
            if full_property.granularity.value == "item":
                console.print(
                    f"- Updating item-level property '{full_property.name}' with new value: {full_property.property_values[0].value}"
                )
            else:
                console.print(
                    f"- Updating property {full_property.name} ({full_property.type})",
                )
            prop = client.update_property(
                team_slug=full_property.slug, params=full_property
            )
            updated_properties.append(prop)

    # update annotation_property_map with property ids from created_properties & updated_properties
    for annotation_id, _ in annotation_property_map.items():
        if not annotation_id_map.get(annotation_id):
            continue
        annotation = annotation_id_map[annotation_id]
        annotation_class = annotation.annotation_class
        annotation_class_name = annotation_class.name
        annotation_type = (
            annotation_class.annotation_internal_type
            or annotation_class.annotation_type
        )
        annotation_class_id = annotation_class_ids_map[
            (annotation_class_name, annotation_type)
        ]
        for a_prop in annotation.properties or []:
            frame_index = str(a_prop.frame_index)

            for prop in created_properties + updated_properties:
                if (
                    prop.name == a_prop.name
                    and annotation_class_id == prop.annotation_class_id
                ):
                    if a_prop.value is None:
                        if not annotation_property_map[annotation_id][frame_index][
                            prop.id
                        ]:
                            annotation_property_map[annotation_id][frame_index][
                                prop.id
                            ] = set()
                            break

                    for prop_val in prop.property_values or []:
                        if prop_val.value == a_prop.value:
                            annotation_property_map[annotation_id][frame_index][
                                prop.id
                            ].add(prop_val.id)
                            break
                    break
    _assign_item_properties_to_dataset(item_properties, client, dataset, console)
    return annotation_property_map


def _normalize_item_properties(
    item_properties: Union[Dict[str, Dict[str, Any]], List[Dict[str, str]]]
) -> Dict[str, Dict[str, Any]]:
    """
    Normalizes item properties to a common dictionary format.

    Args:
        item_properties (Union[Dict[str, Dict[str, Any]], List[Dict[str, str]]]): Item properties in different formats.

    Returns:
        Dict[str, Dict[str, Any]]: Normalized item properties.
    """
    if isinstance(item_properties, dict):
        return item_properties

    normalized_properties = defaultdict(lambda: {"property_values": []})
    for item_prop in item_properties:
        name = item_prop["name"]
        value = item_prop["value"]
        normalized_properties[name]["property_values"].append({"value": value})

    return normalized_properties


def _create_update_item_properties(
    item_properties: Dict[str, Dict[str, Any]],
    team_item_properties_lookup: Dict[str, FullProperty],
    create_properties: List[FullProperty],
    update_properties: List[FullProperty],
    client: "Client",
) -> Tuple[List[FullProperty], List[FullProperty]]:
    """
    Compares item-level properties present in `item_properties` with the team item properties and plans to create or update them.

    Args:
        item_properties (Dict[str, Dict[str, Any]]): Dictionary of item-level properties present in the annotation file
        team_item_properties_lookup (Dict[str, FullProperty]): Lookup of team item properties
        create_properties (List[FullProperty]): List to store properties to be created
        update_properties (List[FullProperty]): List to store properties to be updated
        client (Client): Darwin Client object

    Returns:
        Tuple[List[FullProperty], List[FullProperty]]: Tuple of lists of properties to be created and updated
    """
    for item_prop_name, m_prop in item_properties.items():
        m_prop_values = [
            prop_val["value"] for prop_val in m_prop.get("property_values", [])
        ]

        # If the property exists in the team, check that all values are present
        if item_prop_name in team_item_properties_lookup:
            t_prop = team_item_properties_lookup[item_prop_name]
            t_prop_values = [
                prop_val.value for prop_val in t_prop.property_values or []
            ]

            # Add one update per missing property value
            for m_prop_value in m_prop_values:
                if m_prop_value not in t_prop_values:
                    update_property = FullProperty(
                        id=t_prop.id,
                        name=t_prop.name,
                        type=t_prop.type,
                        required=t_prop.required,
                        description=t_prop.description,
                        slug=client.default_team,
                        annotation_class_id=t_prop.annotation_class_id,
                        property_values=[PropertyValue(value=m_prop_value)],
                        granularity=PropertyGranularity.item,
                    )
                    update_properties.append(update_property)

        # If the property does not exist in the team, create it
        else:

            # If we've already planned to create this property, simply extend the property values
            for prop in create_properties:
                if prop.name == item_prop_name:
                    if prop.property_values is None:
                        prop.property_values = []
                    prop.property_values.extend(
                        [PropertyValue(value=val) for val in m_prop_values]
                    )
                    break
            else:
                full_property = FullProperty(
                    name=item_prop_name,
                    type=m_prop.get("type", "multi_select"),
                    required=bool(m_prop.get("required", False)),
                    description=m_prop.get(
                        "description", "property-created-during-annotation-import"
                    ),
                    slug=client.default_team,
                    annotation_class_id=None,
                    property_values=[PropertyValue(value=val) for val in m_prop_values],
                    granularity=PropertyGranularity.item,
                )
                create_properties.append(full_property)

    return create_properties, update_properties


def _assign_item_properties_to_dataset(
    item_properties: List[Dict[str, str]],
    client: "Client",
    dataset: "RemoteDataset",
    console: Console,
) -> None:
    """
    Ensures that all item-level properties to be imported are assigned to the target dataset

    Args:
        item_properties (List[Dict[str, str]]): List of item-level properties present in the annotation file
        client (Client): Darwin Client object
        dataset (RemoteDataset): RemoteDataset object
        console (Console): Rich Console
    """
    if item_properties:
        # Get the latest state of the team properties
        _, team_item_properties_lookup = _get_team_properties_annotation_lookup(
            client, dataset.team
        )
        item_properties_set = {prop["name"] for prop in item_properties}
        for item_property in item_properties_set:
            for team_prop in team_item_properties_lookup:
                if team_prop == item_property:
                    prop_datasets = (
                        team_item_properties_lookup[team_prop].dataset_ids or []
                    )
                    if dataset.dataset_id not in prop_datasets:
                        updated_property = team_item_properties_lookup[team_prop]
                        updated_property.dataset_ids.append(dataset.dataset_id)
                        updated_property.property_values = (
                            []
                        )  # Necessary to clear, otherwise we're trying to add the exsting values to themselves
                        console.print(
                            f"Adding item-level property '{updated_property.name}' to the dataset '{dataset.name}' ",
                            style="info",
                        )
                        client.update_property(dataset.team, updated_property)


def import_annotations(  # noqa: C901
    dataset: "RemoteDataset",
    importer: Callable[[Path], Union[List[dt.AnnotationFile], dt.AnnotationFile, None]],
    file_paths: List[PathLike],
    append: bool,
    class_prompt: bool = True,
    delete_for_empty: bool = False,
    import_annotators: bool = False,
    import_reviewers: bool = False,
    overwrite: bool = False,
    use_multi_cpu: bool = False,
    cpu_limit: Optional[int] = None,
    no_legacy: Optional[bool] = False,
) -> None:
    """
    Imports the given given Annotations into the given Dataset.
    Parameters
    ----------
    dataset : RemoteDataset
        Dataset where the Annotations will be imported to.
    importer : Callable[[Path], Union[List[dt.AnnotationFile], dt.AnnotationFile, None]]
        Parsing module containing the logic to parse the given Annotation files given in
        ``files_path``. See ``importer/format`` for a list of out of supported parsers.
    file_paths : List[PathLike]
        A list of ``Path``'s or strings containing the Annotations we wish to import.
    append : bool
        If ``True`` appends the given annotations to the datasets. If ``False`` will override them.
        Incompatible with ``delete-for-empty``.
    class_prompt : bool
        If ``False`` classes will be created and added to the datasets without requiring a user's prompt.
    delete_for_empty : bool, default: False
        If ``True`` will use empty annotation files to delete all annotations from the remote file.
        If ``False``, empty annotation files will simply be skipped.
        Only works for V2 datasets.
        Incompatible with ``append``.
    import_annotators : bool, default: False
        If ``True`` it will import the annotators from the files to the dataset, if available.
        If ``False`` it will not import the annotators.
    import_reviewers : bool, default: False
        If ``True`` it will import the reviewers from the files to the dataset, if .
        If ``False`` it will not import the reviewers.
    overwrite : bool, default: False
        If ``True`` it will bypass a warning that the import will overwrite the current annotations if any are present.
        If ``False`` this warning will be skipped and the import will overwrite the current annotations without warning.
    use_multi_cpu : bool, default: True
        If ``True`` will use multiple available CPU cores to parse the annotation files.
        If ``False`` will use only the current Python process, which runs in one core.
        Processing using multiple cores is faster, but may slow down a machine also running other processes.
        Processing with one core is slower, but will run well alongside other processes.
    cpu_limit : int, default: 2 less than total cpu count
        The maximum number of CPU cores to use when ``use_multi_cpu`` is ``True``.
        If ``cpu_limit`` is greater than the number of available CPU cores, it will be set to the number of available cores.
        If ``cpu_limit`` is less than 1, it will be set to CPU count - 2.
        If ``cpu_limit`` is omitted, it will be set to CPU count - 2.
    no_legacy : bool, default: False
        If ``True`` will not use the legacy isotropic transformation to resize annotations
        If ``False`` will use the legacy isotropic transformation to resize annotations
    Raises
    -------
    ValueError
        - If ``file_paths`` is not a list.
        - If the application is unable to fetch any remote classes.
        - If the application was unable to find/parse any annotation files.
        - If the application was unable to fetch remote file list.
    IncompatibleOptions
        - If both ``append`` and ``delete_for_empty`` are specified as ``True``.
    """

    console = Console(theme=_console_theme())

    # The below try / except block is necessary, but temporary
    # CLI-initiated imports will raise an AttributeError because of the partial function
    # This block handles SDK-initiated imports
    try:
        if importer.__module__ == "darwin.importer.formats.nifti" and not no_legacy:
            importer = partial(importer, legacy=True)
    except AttributeError:
        pass

    if append and delete_for_empty:
        raise IncompatibleOptions(
            "The options 'append' and 'delete_for_empty' cannot be used together. Use only one of them."
        )

    cpu_limit, use_multi_cpu = _get_multi_cpu_settings(
        cpu_limit, cpu_count(), use_multi_cpu
    )
    if use_multi_cpu:
        console.print(f"Using {cpu_limit} CPUs for parsing...", style="info")
    else:
        console.print("Using 1 CPU for parsing...", style="info")

    if not isinstance(file_paths, list):
        raise ValueError(
            f"file_paths must be a list of 'Path' or 'str'. Current value: {file_paths}"
        )

    console.print("Fetching remote class list...", style="info")
    team_classes: List[dt.DictFreeForm] = dataset.fetch_remote_classes(True)
    if not team_classes:
        raise ValueError("Unable to fetch remote class list.")

    classes_in_dataset: dt.DictFreeForm = _build_main_annotations_lookup_table(
        [
            cls
            for cls in team_classes
            if cls["available"] or cls["name"] in GLOBAL_CLASSES
        ]
    )
    classes_in_team: dt.DictFreeForm = _build_main_annotations_lookup_table(
        [
            cls
            for cls in team_classes
            if not cls["available"] and cls["name"] not in GLOBAL_CLASSES
        ]
    )
    attributes = _build_attribute_lookup(dataset)

    console.print("Retrieving local annotations ...", style="info")
    local_files = []
    local_files_missing_remotely = []

    maybe_parsed_files: Optional[Iterable[dt.AnnotationFile]] = _find_and_parse(
        importer, file_paths, console, use_multi_cpu, cpu_limit
    )

    if not maybe_parsed_files:
        raise ValueError("Not able to parse any files.")

    parsed_files: List[AnnotationFile] = flatten_list(list(maybe_parsed_files))

    filenames: List[str] = [
        parsed_file.filename for parsed_file in parsed_files if parsed_file is not None
    ]

    console.print("Fetching remote file list...", style="info")
    # This call will only filter by filename; so can return a superset of matched files across different paths
    # There is logic in this function to then include paths to narrow down to the single correct matching file
    remote_files: Dict[str, Dict[str, Any]] = {}

    # Try to fetch files in large chunks; in case the filenames are too large and exceed the url size
    # retry in smaller chunks
    chunk_size = 100
    while chunk_size > 0:
        try:
            remote_files = _get_remote_files(dataset, filenames, chunk_size)
            break
        except RequestEntitySizeExceeded:
            chunk_size -= 8
            if chunk_size <= 0:
                raise ValueError("Unable to fetch remote file list.")

    for parsed_file in parsed_files:
        if parsed_file.full_path not in remote_files:
            local_files_missing_remotely.append(parsed_file)
        else:
            local_files.append(parsed_file)

    annotation_format = _get_annotation_format(importer)
    local_files, slot_errors, slot_warnings = _verify_slot_annotation_alignment(
        local_files, remote_files
    )

    _display_slot_warnings_and_errors(
        slot_errors, slot_warnings, annotation_format, console
    )

    if annotation_format == "darwin":
        dataset.client.load_feature_flags()

        # Check if the flag exists. When the flag is deprecated in the future we will always perform this check
        static_instance_id_feature_flag_exists = any(
            feature.name == "STATIC_INSTANCE_ID"
            for feature in dataset.client.features.get(dataset.team, [])
        )
        check_for_multi_instance_id_annotations = (
            static_instance_id_feature_flag_exists
            and dataset.client.feature_enabled("STATIC_INSTANCE_ID")
        ) or not static_instance_id_feature_flag_exists

        if check_for_multi_instance_id_annotations:
            _warn_for_annotations_with_multiple_instance_ids(local_files, console)

    console.print(
        f"{len(local_files) + len(local_files_missing_remotely)} annotation file(s) found.",
        style="info",
    )
    if local_files_missing_remotely:
        console.print(
            f"{len(local_files_missing_remotely)} file(s) are missing from the dataset",
            style="warning",
        )
        for local_file in local_files_missing_remotely:
            console.print(
                f"\t{local_file.path}: '{local_file.full_path}'", style="warning"
            )

        if class_prompt and not secure_continue_request():
            return

    (
        local_classes_not_in_dataset,
        local_classes_not_in_team,
    ) = _resolve_annotation_classes(
        [
            annotation_class
            for file in local_files
            for annotation_class in file.annotation_classes
        ],
        classes_in_dataset,
        classes_in_team,
    )

    console.print(
        f"{len(local_classes_not_in_team)} classes needs to be created.", style="info"
    )
    console.print(
        f"{len(local_classes_not_in_dataset)} classes needs to be added to {dataset.identifier}",
        style="info",
    )

    missing_skeletons: List[dt.AnnotationClass] = list(
        filter(_is_skeleton_class, local_classes_not_in_team)
    )
    missing_skeleton_names: str = ", ".join(map(_get_skeleton_name, missing_skeletons))
    if missing_skeletons:
        console.print(
            f"Found missing skeleton classes: {missing_skeleton_names}. Missing Skeleton classes cannot be created. Exiting now.",
            style="error",
        )
        return

    if local_classes_not_in_team:
        console.print("About to create the following classes", style="info")
        for missing_class in local_classes_not_in_team:
            console.print(
                f"\t{missing_class.name}, type: {missing_class.annotation_internal_type or missing_class.annotation_type}",
                style="info",
            )
        if class_prompt and not secure_continue_request():
            return
        for missing_class in local_classes_not_in_team:
            dataset.create_annotation_class(
                missing_class.name,
                missing_class.annotation_internal_type or missing_class.annotation_type,
            )
    if local_classes_not_in_dataset:
        console.print(
            f"About to add the following classes to {dataset.identifier}", style="info"
        )
        for cls in local_classes_not_in_dataset:
            dataset.add_annotation_class(cls)

    # Refetch classes to update mappings
    if local_classes_not_in_team or local_classes_not_in_dataset:
        maybe_remote_classes: List[dt.DictFreeForm] = dataset.fetch_remote_classes()
        if not maybe_remote_classes:
            raise ValueError("Unable to fetch remote classes.")

        remote_classes = _build_main_annotations_lookup_table(maybe_remote_classes)
    else:
        remote_classes = _build_main_annotations_lookup_table(team_classes)

    if delete_for_empty:
        console.print(
            "Importing annotations...\nEmpty annotation file(s) will clear all existing annotations in matching remote files.",
            style="info",
        )
    else:
        console.print(
            "Importing annotations...\nEmpty annotations will be skipped, if you want to delete annotations rerun with '--delete-for-empty'.",
            style="info",
        )

    if not overwrite:
        continue_to_overwrite = _overwrite_warning(
            dataset.client, append, dataset, local_files, remote_files, console
        )
        if not continue_to_overwrite:
            return

    def import_annotation(parsed_file):
        image_id = remote_files[parsed_file.full_path]["item_id"]
        default_slot_name = remote_files[parsed_file.full_path]["slot_names"][0]
        if parsed_file.slots and parsed_file.slots[0].name:
            default_slot_name = parsed_file.slots[0].name

        metadata_path = is_properties_enabled(parsed_file.path)

        errors, _ = _import_annotations(
            dataset.client,
            image_id,
            remote_classes,
            attributes,
            parsed_file.annotations,
            parsed_file.item_properties,
            default_slot_name,
            dataset,
            append,
            delete_for_empty,
            import_annotators,
            import_reviewers,
            metadata_path,
        )

        if errors:
            console.print(f"Errors importing {parsed_file.filename}", style="error")
            for error in errors:
                console.print(f"\t{error}", style="error")

    def process_local_file(local_file):
        if local_file is None:
            parsed_files = []
        elif not isinstance(local_file, List):
            parsed_files = [local_file]
        else:
            parsed_files = local_file

        # Remove files missing on the server
        missing_files = [
            missing_file.full_path for missing_file in local_files_missing_remotely
        ]
        parsed_files = [
            parsed_file
            for parsed_file in parsed_files
            if parsed_file.full_path not in missing_files
        ]

        files_to_not_track = [
            file_to_track
            for file_to_track in parsed_files
            if not file_to_track.annotations and (not delete_for_empty)
        ]

        for file in files_to_not_track:
            console.print(
                f"{file.filename} has no annotations. Skipping upload...",
                style="warning",
            )

        files_to_track = [
            file for file in parsed_files if file not in files_to_not_track
        ]
        if files_to_track:
            _warn_unsupported_annotations(files_to_track)

            if use_multi_cpu:
                with concurrent.futures.ThreadPoolExecutor(
                    max_workers=cpu_limit
                ) as executor:
                    futures = [
                        executor.submit(import_annotation, file)
                        for file in files_to_track
                    ]
                    for _ in tqdm(
                        concurrent.futures.as_completed(futures),
                        total=len(futures),
                        desc="Importing annotations from local file",
                    ):
                        future = next(concurrent.futures.as_completed(futures))
                        try:
                            future.result()
                        except Exception as exc:
                            console.print(
                                f"Generated an exception: {exc}", style="error"
                            )
            else:
                for file in tqdm(
                    files_to_track, desc="Importing annotations from local file"
                ):
                    import_annotation(file)

    if use_multi_cpu:
        with concurrent.futures.ThreadPoolExecutor(max_workers=cpu_limit) as executor:
            futures = [
                executor.submit(process_local_file, local_file)
                for local_file in local_files
            ]
            for _ in tqdm(
                concurrent.futures.as_completed(futures),
                total=len(futures),
                desc="Processing local annotation files",
            ):
                future = next(concurrent.futures.as_completed(futures))
                try:
                    future.result()
                except Exception as exc:
                    console.print(f"Generated an exception: {exc}", style="error")
    else:
        for local_file in tqdm(local_files, desc="Processing local annotation files"):
            process_local_file(local_file)


def _get_multi_cpu_settings(
    cpu_limit: Optional[int], cpu_count: int, use_multi_cpu: bool
) -> Tuple[int, bool]:
    if cpu_limit == 1 or cpu_count == 1 or not use_multi_cpu:
        return 1, False

    if cpu_limit is None:
        return max([cpu_count - 2, 2]), True

    return cpu_limit if cpu_limit <= cpu_count else cpu_count, True


def _warn_unsupported_annotations(parsed_files: List[AnnotationFile]) -> None:
    console = Console(theme=_console_theme())
    for parsed_file in parsed_files:
        skipped_annotations = []
        for annotation in parsed_file.annotations:
            if annotation.annotation_class.annotation_type in UNSUPPORTED_CLASSES:
                skipped_annotations.append(annotation)
        if len(skipped_annotations) > 0:
            types = {
                c.annotation_class.annotation_type for c in skipped_annotations
            }  # noqa: C417
            console.print(
                f"Import of annotation class types '{', '.join(types)}' is not yet supported. Skipping {len(skipped_annotations)} "
                + "annotations from '{parsed_file.full_path}'.\n",
                style="warning",
            )


def _is_skeleton_class(the_class: dt.AnnotationClass) -> bool:
    return (
        the_class.annotation_internal_type or the_class.annotation_type
    ) == "skeleton"


def _get_skeleton_name(skeleton: dt.AnnotationClass) -> str:
    return skeleton.name


def _handle_subs(
    annotation: dt.Annotation,
    data: dt.DictFreeForm,
    annotation_class_id: str,
    attributes: Dict[str, dt.UnknownType],
) -> dt.DictFreeForm:
    for sub in annotation.subs:
        if sub.annotation_type == "text":
            data["text"] = {"text": sub.data}
        elif sub.annotation_type == "attributes":
            attributes_with_key = []
            for attr in sub.data:
                if (
                    annotation_class_id in attributes
                    and attr in attributes[annotation_class_id]
                ):
                    attributes_with_key.append(attributes[annotation_class_id][attr])
                else:
                    print(
                        f"The attribute '{attr}' for class '{annotation.annotation_class.name}' was not imported."
                    )

            data["attributes"] = {"attributes": attributes_with_key}
        elif sub.annotation_type == "instance_id":
            data["instance_id"] = {"value": sub.data}
        else:
            data[sub.annotation_type] = sub.data

    return data


def _format_polygon_for_import(
    annotation: dt.Annotation, data: dt.DictFreeForm
) -> dt.DictFreeForm:
    if "polygon" in data:
        if len(annotation.data["paths"]) > 1:
            data["polygon"] = {
                "path": annotation.data["paths"][0],
                "additional_paths": annotation.data["paths"][1:],
            }
        elif len(annotation.data["paths"]) == 1:
            data["polygon"] = {"path": annotation.data["paths"][0]}
    return data


def _annotators_or_reviewers_to_payload(
    actors: List[dt.AnnotationAuthor], role: dt.AnnotationAuthorRole
) -> List[dt.DictFreeForm]:
    return [{"email": actor.email, "role": role.value} for actor in actors]


def _handle_reviewers(
    annotation: dt.Annotation, import_reviewers: bool
) -> List[dt.DictFreeForm]:
    if import_reviewers:
        if annotation.reviewers:
            return _annotators_or_reviewers_to_payload(
                annotation.reviewers, dt.AnnotationAuthorRole.REVIEWER
            )
    return []


def _handle_annotators(
    annotation: dt.Annotation, import_annotators: bool
) -> List[dt.DictFreeForm]:
    if import_annotators:
        if annotation.annotators:
            return _annotators_or_reviewers_to_payload(
                annotation.annotators, dt.AnnotationAuthorRole.ANNOTATOR
            )
    return []


def _handle_video_annotation_subs(annotation: dt.VideoAnnotation):
    """
    Remove duplicate sub-annotations from the VideoAnnotation.annotation(s) to be imported.
    """
    last_subs = None
    for _, _annotation in annotation.frames.items():
        _annotation: dt.Annotation
        subs = []
        for sub in _annotation.subs:
            if last_subs is not None and all(
                any(
                    last_sub.annotation_type == sub.annotation_type
                    and last_sub.data == sub.data
                    for last_sub in last_subs
                )
                for sub in _annotation.subs
            ):
                # drop sub-annotation whenever we know it didn't change since last one
                # which likely wouldn't create on backend side sub-annotation keyframe.
                # this is a workaround for the backend not handling duplicate sub-annotations.
                continue
            subs.append(sub)
        last_subs = _annotation.subs
        _annotation.subs = subs


def _get_annotation_data(
    annotation: dt.AnnotationLike, annotation_class_id: str, attributes: dt.DictFreeForm
) -> dt.DictFreeForm:
    annotation_class = annotation.annotation_class
    if isinstance(annotation, dt.VideoAnnotation):
        _handle_video_annotation_subs(annotation)
        data = annotation.get_data(
            only_keyframes=True,
            post_processing=lambda annotation, data: _handle_subs(
                annotation,
                _format_polygon_for_import(annotation, data),
                annotation_class_id,
                attributes,
            ),
        )
    else:
        data = {annotation_class.annotation_type: annotation.data}
        data = _format_polygon_for_import(annotation, data)
        data = _handle_subs(annotation, data, annotation_class_id, attributes)

    return data


def _handle_slot_names(
    annotation: dt.Annotation, dataset_version: int, default_slot_name: str
) -> dt.Annotation:
    if not annotation.slot_names and dataset_version > 1:
        annotation.slot_names.extend([default_slot_name])

    return annotation


def _get_overwrite_value(append: bool) -> str:
    return "false" if append else "true"


def _parse_empty_masks(
    annotation: dt.Annotation,
    raster_layer: dt.Annotation,
    raster_layer_dense_rle_ids: Optional[Set[str]] = None,
    raster_layer_dense_rle_ids_frames: Optional[Dict[int, Set[str]]] = None,
):
    """
    Check if the mask is empty (i.e. masks that do not have a corresponding raster layer) if so, skip import of the mask.
    This function is used for both dt.Annotation and dt.VideoAnnotation objects.

    Args:
        annotation (dt.Annotation or dt.VideoAnnotation): annotation object to be imported
        raster_layer (dt.Annotation or dt.VideoAnnotation): raster layer object to be imported
        raster_layer_dense_rle_ids (Optional[Set[str]], optional): raster-layer dense_rle_ids. Defaults to None.
        raster_layer_dense_rle_ids_frames (Optional[Dict[int, Set[str]]], optional): raster-layer dense_rle_ids for each frame. Defaults to None.

    Returns:
        tuple[Optional[Set[str]], Optional[Dict[int, Set[str]]]]: raster_layer_dense_rle_ids, raster_layer_dense_rle_ids_frames
    """
    # For dt.VideoAnnotation, create dense_rle ids for each frame.
    if raster_layer_dense_rle_ids_frames is None and isinstance(
        annotation, dt.VideoAnnotation
    ):
        assert isinstance(raster_layer, dt.VideoAnnotation)

        # build a dict of frame_index: set of dense_rle_ids (for each frame in VideoAnnotation object)
        raster_layer_dense_rle_ids_frames = {}
        for frame_index, _rl in raster_layer.frames.items():
            raster_layer_dense_rle_ids_frames[frame_index] = set(
                _rl.data["dense_rle"][::2]
            )

        # check every frame
        # - if the 'annotation_class_id' is in raster_layer's mask_annotation_ids_mapping dict
        # - if the 'dense_rle_id' is in raster_layer's dense_rle_ids_frames dict
        # if not, skip import of the mask, and remove it from mask_annotation_ids_mapping
        for frame_index, _annotation in annotation.frames.items():
            _annotation_id = _annotation.id
            if (
                frame_index in raster_layer_dense_rle_ids_frames
                and raster_layer.frames[frame_index].data[
                    "mask_annotation_ids_mapping"
                ][_annotation_id]
                not in raster_layer_dense_rle_ids_frames[frame_index]
            ):
                # skip import of the mask, and remove it from mask_annotation_ids_mapping
                logger.warning(
                    f"Skipping import of mask annotation '{_annotation.annotation_class.name}' as it does not have a corresponding raster layer"
                )
                del raster_layer.frames[frame_index]["mask_annotation_ids_mapping"][
                    _annotation_id
                ]
                return raster_layer_dense_rle_ids, raster_layer_dense_rle_ids_frames

    # For dt.Annotation, create dense_rle ids.
    elif raster_layer_dense_rle_ids is None and isinstance(annotation, dt.Annotation):
        assert isinstance(raster_layer, dt.Annotation)

        # build a set of dense_rle_ids (for the Annotation object)
        raster_layer_dense_rle_ids = set(raster_layer.data["dense_rle"][::2])

        # check the annotation (i.e. mask)
        # - if the 'annotation_class_id' is in raster_layer's mask_annotation_ids_mapping dict
        # - if the 'dense_rle_id' is in raster_layer's dense_rle_ids dict
        # if not, skip import of the mask, and remove it from mask_annotation_ids_mapping
        _annotation_id = annotation.id
        if (
            raster_layer.data["mask_annotation_ids_mapping"][_annotation_id]
            not in raster_layer_dense_rle_ids
        ):
            # skip import of the mask, and remove it from mask_annotation_ids_mapping
            logger.warning(
                f"Skipping import of mask annotation '{annotation.annotation_class.name}' as it does not have a corresponding raster layer"
            )
            del raster_layer.data["mask_annotation_ids_mapping"][_annotation_id]
            return raster_layer_dense_rle_ids, raster_layer_dense_rle_ids_frames

    return raster_layer_dense_rle_ids, raster_layer_dense_rle_ids_frames


def _import_annotations(
    client: "Client",  # TODO: This is unused, should it be?
    id: Union[str, int],
    remote_classes: dt.DictFreeForm,
    attributes: dt.DictFreeForm,
    annotations: List[dt.Annotation],
    item_properties: List[Dict[str, str]],
    default_slot_name: str,
    dataset: "RemoteDataset",
    append: bool,
    delete_for_empty: bool,  # TODO: This is unused, should it be?
    import_annotators: bool,
    import_reviewers: bool,
    metadata_path: Union[Path, bool] = False,
) -> Tuple[dt.ErrorList, dt.Success]:
    errors: dt.ErrorList = []
    success: dt.Success = dt.Success.SUCCESS

    raster_layer: Optional[dt.Annotation] = None
    raster_layer_dense_rle_ids: Optional[Set[str]] = None
    raster_layer_dense_rle_ids_frames: Optional[Dict[int, Set[str]]] = None
    serialized_annotations = []
    annotation_class_ids_map: Dict[Tuple[str, str], str] = {}
    for annotation in annotations:
        annotation_class = annotation.annotation_class
        annotation_type = (
            annotation_class.annotation_internal_type
            or annotation_class.annotation_type
        )

        if (
            (
                annotation_type not in remote_classes
                or annotation_class.name not in remote_classes[annotation_type]
            )
            and annotation_type
            != "raster_layer"  # We do not skip raster layers as they are always available.
        ):
            if annotation_type not in remote_classes:
                logger.warning(
                    f"Annotation type '{annotation_type}' is not in the remote classes, skipping import of annotation '{annotation_class.name}'"
                )
            else:
                logger.warning(
                    f"Annotation '{annotation_class.name}' is not in the remote classes, skipping import"
                )
            continue

        annotation_class_id: str = remote_classes[annotation_type][
            annotation_class.name
        ]

        data = _get_annotation_data(annotation, annotation_class_id, attributes)

        # check if the mask is empty (i.e. masks that do not have a corresponding raster layer) if so, skip import of the mask
        if annotation_type == "mask":
            if raster_layer is None:
                raster_layer = next(
                    (
                        a
                        for a in annotations
                        if a.annotation_class.annotation_type == "raster_layer"
                    ),
                    None,
                )
            if raster_layer:
                (
                    raster_layer_dense_rle_ids,
                    raster_layer_dense_rle_ids_frames,
                ) = _parse_empty_masks(
                    annotation,
                    raster_layer,
                    raster_layer_dense_rle_ids,
                    raster_layer_dense_rle_ids_frames,
                )

        actors: List[dt.DictFreeForm] = []
        actors.extend(_handle_annotators(annotation, import_annotators))
        actors.extend(_handle_reviewers(annotation, import_reviewers))

        # Insert the default slot name if not available in the import source
        annotation = _handle_slot_names(annotation, dataset.version, default_slot_name)

        annotation_class_ids_map[(annotation_class.name, annotation_type)] = (
            annotation_class_id
        )
        serial_obj = {
            "annotation_class_id": annotation_class_id,
            "data": data,
            "context_keys": {"slot_names": annotation.slot_names},
        }

        annotation.id = annotation.id or str(uuid.uuid4())
        serial_obj["id"] = annotation.id

        if actors:
            serial_obj["actors"] = actors  # type: ignore

        serialized_annotations.append(serial_obj)

    annotation_id_property_map = _import_properties(
        metadata_path,
        item_properties,
        client,
        annotations,  # type: ignore
        annotation_class_ids_map,
        dataset,
    )
    _update_payload_with_properties(
        serialized_annotations, annotation_id_property_map
    )  # We will extend this funciton to support item-level properties as soon as the API is ready

    payload: dt.DictFreeForm = {"annotations": serialized_annotations}
    payload["overwrite"] = _get_overwrite_value(append)

    try:
        dataset.import_annotation(id, payload=payload)
    except Exception as e:
        errors.append(e)
        success = dt.Success.FAILURE

    return errors, success


# mypy: ignore-errors
def _console_theme() -> Theme:
    return Theme(
        {
            "success": "bold green",
            "warning": "bold yellow",
            "error": "bold red",
            "info": "bold deep_sky_blue1",
        }
    )


def _overwrite_warning(
    client: "Client",
    append: bool,
    dataset: "RemoteDataset",
    local_files: List[dt.AnnotationFile],
    remote_files: Dict[str, Dict[str, Any]],
    console: Console,
) -> bool:
    """
    Determines if any dataset items targeted for import already have annotations or item-level properties that will be overwritten.
    If they do, a warning is displayed to the user and they are prompted to confirm if they want to proceed with the import.

    Parameters
    ----------
    client : Client
        The Darwin Client object.
    append: bool
        If True, appends imported annotations to the dataset. If False, overwrites them.
    dataset : RemoteDataset
        The dataset where the annotations will be imported.
    files : List[dt.AnnotationFile]
        The list of local annotation files to will be imported.
    remote_files : Dict[str, Tuple[str, str]]
        A dictionary of the remote files in the dataset.
    console : Console
        The console object.

    Returns
    -------
    bool
        True if the user wants to proceed with the import, False otherwise.
    """
    files_with_annotations_to_overwrite = []
    files_with_item_properties_to_overwrite = []

    for local_file in local_files:
<<<<<<< HEAD
        item_id = remote_files.get(local_file.full_path)[0]  # type: ignore

        # Check if the item has annotations that will be overwritten
        if not append:
            remote_annotations = client.api_v2._get_remote_annotations(
                item_id,
                dataset.team,
            )
            if (
                remote_annotations
                and local_file.full_path not in files_with_annotations_to_overwrite
            ):
                files_with_annotations_to_overwrite.append(local_file.full_path)

        # Check if the item has item-level properties that will be overwritten
        if local_file.item_properties:
            response: Dict[str, Dict[str, Any]] = (
                client.api_v2._get_properties_state_for_item(item_id, dataset.team)
            )
            item_property_ids_with_populated_values = [
                property_id
                for property_id in response["properties"]
                if response["properties"][property_id]
            ]
            if (
                any(
                    property_id in item_property_ids_with_populated_values
                    for property_id in response["properties"]
                )
                and local_file.full_path not in files_with_item_properties_to_overwrite
            ):
                files_with_item_properties_to_overwrite.append(local_file.full_path)

    if files_with_annotations_to_overwrite or files_with_item_properties_to_overwrite:

        # Overwriting of annotations
        if files_with_annotations_to_overwrite:
            console.print(
                f"The following {len(files_with_annotations_to_overwrite)} dataset item(s) have annotations that will be overwritten by this import:",
                style="warning",
            )
            for file in files_with_annotations_to_overwrite:
                console.print(f"- {file}", style="warning")

        # Overwriting of item-level-properties
        if files_with_item_properties_to_overwrite:
            console.print(
                f"The following {len(files_with_item_properties_to_overwrite)} dataset item(s) have item-level properties that will be overwritten by this import:",
                style="warning",
            )
            for file in files_with_item_properties_to_overwrite:
                console.print(f"- {file}", style="warning")

=======
        item_id = remote_files.get(local_file.full_path)["item_id"]
        remote_annotations = client.api_v2._get_remote_annotations(
            item_id,
            dataset.team,
        )
        if remote_annotations and local_file.full_path not in files_to_overwrite:
            files_to_overwrite.append(local_file.full_path)
    if files_to_overwrite:
        console.print(
            f"The following {len(files_to_overwrite)} dataset items already have annotations that will be overwritten by this import:",
            style="warning",
        )
        for file in files_to_overwrite:
            console.print(f"- {file}", style="warning")
>>>>>>> b1f3e213
        proceed = input("Do you want to proceed with the import? [y/N] ")
        if proceed.lower() != "y":
            return False
    return True


def _get_annotation_format(
    importer: Callable[[Path], Union[List[dt.AnnotationFile], dt.AnnotationFile, None]]
) -> str:
    """
    Returns the annotation format of the importer used to parse local annotation files

    Parameters
    ----------
    importer : Callable[[Path], Union[List[dt.AnnotationFile], dt.AnnotationFile, None]]
        The importer used to parse local annotation files

    Returns
    -------
    annotation_format : str
        The annotation format of the importer used to parse local files
    """
    # This `if` block is temporary, but necessary while we migrate NifTI imports between the legacy method & the new method
    if isinstance(importer, partial):
        return importer.func.__module__.split(".")[3]
    return importer.__module__.split(".")[3]


def _verify_slot_annotation_alignment(
    local_files: List[dt.AnnotationFile],
    remote_files: Dict[str, Dict[str, Any]],
) -> Tuple[List[dt.AnnotationFile], Dict[str, List[str]], Dict[str, List[str]]]:
    """
    Runs slot alignment validation against annotations being imported. The following checks are run:
    - For multi-slotted items:
        - For every annotation not uploaded to a specific slot:
          A non-blocking warning is generated explaining that it will be uploaded to the default slot

    - For multi-channeled items:
        - For every annotation not uploaded to a specific slot:
          A non-blocking warning is generated explaining that it will be uploaded to the base slot
        - For every annotation uploaded to a slot other than the base slot:
          A blocking error is generated explaining that annotations can only be uploaded to the base slot of multi-channeled items

    Files that generate exclusively non-blocking warnings will have those warnings displayed, but their import will continue.
    Files that generate any blocking error will only have their blocking errors displayed, and they are removed from the list of files to be imported.

    Errors can only be generated by referring to multi-slotted or multi-channeled items.
    These concepts are only supported by Darwin JSON 2.0, so stop imports of other formats if any warnings occur.

    Parameters
    ----------
    local_files : List[dt.AnnotationFile]
        A list of local annotation files to be uploaded
    remote_files : Dict[str, Dict[str, Any]]
        Information about each remote dataset item that corresponds to the local annotation file being uploaded

    Returns
    -------
    local_files : List[dt.AnnotationFile]
        A pruned list of the input annotation flies. It excludes any input files that generated a blocking warning
    slot_errors : Dict[str, List[str]]
        A dictionary of blocking errors for each file
    slot_warnings : Dict[str, List[str]]
        A dictionary of non-blocking warnings for each file
    """

    slot_errors, slot_warnings = {}, {}
    for local_file in local_files:
        remote_file = remote_files[local_file.full_path]
        local_file_path = str(local_file.path)
        if len(remote_file["slot_names"]) == 1:
            continue  # Skip single-slotted items
        base_slot = remote_file["slot_names"][0]
        layout_version = remote_file["layout"]["version"]
        if layout_version == 1 or layout_version == 2:  # Multi-slotted item
            for annotation in local_file.annotations:
                try:
                    annotation_slot = annotation.slot_names[0]
                except IndexError:
                    if local_file_path not in slot_warnings:
                        slot_warnings[local_file_path] = []
                    slot_warnings[local_file_path].append(
                        f"Annotation imported to multi-slotted item not assigned slot. Uploading to the default slot: {base_slot}"
                    )

        elif layout_version == 3:  # Channeled item
            for annotation in local_file.annotations:
                try:
                    annotation_slot = annotation.slot_names[0]
                except IndexError:
                    if local_file_path not in slot_warnings:
                        slot_warnings[local_file_path] = []
                    slot_warnings[local_file_path].append(
                        f"Annotation imported to multi-channeled item not assigned a slot. Uploading to the base slot: {base_slot}"
                    )
                    annotation.slot_names = [base_slot]
                    continue
                if annotation_slot != base_slot:
                    if local_file_path not in slot_errors:
                        slot_errors[local_file_path] = []
                    slot_errors[local_file_path].append(
                        f"Annotation is linked to slot {annotation_slot} of the multi-channeled item {local_file.full_path}. Annotations uploaded to multi-channeled items have to be uploaded to the base slot, which for this item is {base_slot}."
                    )
        else:
            raise Exception(f"Unknown layout version: {layout_version}")

    # Remove non-blocking warnings if there are corresponding blocking warnings
    for key in slot_errors.keys():
        if key in slot_warnings:
            del slot_warnings[key]

    local_files = [
        local_file
        for local_file in local_files
        if str(local_file.path) not in slot_errors
    ]

    return local_files, slot_errors, slot_warnings


def _display_slot_warnings_and_errors(
    slot_errors: Dict[str, List[str]],
    slot_warnings: Dict[str, List[str]],
    annotation_format: str,
    console: Console,
) -> None:
    """
    Displays slot warnings and errors.

    Parameters
    ----------
    local_files : List[dt.AnnotationFile]
        A list of local annotation files to be uploaded
    slot_errors : Dict[str, List[str]]
        A dictionary of blocking warnings for each file
    slot_warnings : Dict[str, List[str]]
        A dictionary of non-blocking warnings for each file
    annotation_format : str
        The annotation format of the importer used to parse local files
    console : Console
        The console object

    Raises
    ------
    TypeError
        If there are any warnings generated and the annotation format is not Darwin JSON 2.0
    """

    # Warnings can only be generated by referring to slots, which is only supported by Darwin JSON
    # Therefore, stop imports of all other formats if there are any warnings
    if (slot_errors or slot_warnings) and annotation_format != "darwin":
        raise TypeError(
            "You are attempting to import annotations to multi-slotted or multi-channeled items using an annotation format that doesn't support them. To import annotations to multi-slotted or multi-channeled items, please use the Darwin JSON 2.0 format: https://docs.v7labs.com/reference/darwin-json"
        )
    if slot_warnings:
        console.print(
            f"WARNING: {len(slot_warnings)} file(s) have the following non-blocking warnings. Imports of these files will continue:",
            style="warning",
        )
        for file in slot_warnings:
            console.print(f"- File: {file}, warnings:", style="info")
            for warning in slot_warnings[file]:
                console.print(f"  - {warning}")

    if slot_errors:
        console.print(
            f"WARNING: {len(slot_errors)} file(s) have the following blocking issues and will not be imported. Please resolve these issues and re-import them.",
            style="warning",
        )
        for file in slot_errors:
            console.print(f"- File: {file}, issues:", style="info")
            for warning in slot_errors[file]:
                console.print(f"  - {warning}")


def _warn_for_annotations_with_multiple_instance_ids(
    local_files: List[dt.AnnotationFile], console: Console
) -> None:
    """
    Warns the user if any video annotations have multiple unique instance IDs.

    This function checks each video annotation in the provided list of local annotation
    files for multiple instance ID values. A warning is printed to the console for each
    instance of this occurrence.

    Parameters
    ----------
    local_files : List[dt.AnnotationFile]
        A list of local annotation files to be checked.
    console : Console
        The console object used to print warnings and messages.
    """
    files_with_multi_instance_id_annotations = {}
    files_with_video_annotations = [
        local_file for local_file in local_files if local_file.is_video
    ]
    for file in files_with_video_annotations:
        for annotation in file.annotations:
            unique_instance_ids = []
            for frame_idx in annotation.frames:  # type: ignore
                for subannotation in annotation.frames[frame_idx].subs:  # type: ignore
                    if subannotation.annotation_type == "instance_id":
                        instance_id = subannotation.data
                        if instance_id not in unique_instance_ids:
                            unique_instance_ids.append(instance_id)

            if len(unique_instance_ids) > 1:
                if file.path not in files_with_multi_instance_id_annotations:
                    files_with_multi_instance_id_annotations[file.path] = 1
                else:
                    files_with_multi_instance_id_annotations[file.path] += 1

    if files_with_multi_instance_id_annotations:
        console.print(
            "The following files have annotation(s) with multiple instance ID values. Instance IDs are static, so only the first instance ID of each annotation will be imported:",
            style="warning",
        )
        for file in files_with_multi_instance_id_annotations:
            console.print(
                f"- File: {file} has {files_with_multi_instance_id_annotations[file]} annotation(s) with multiple instance IDs"
            )<|MERGE_RESOLUTION|>--- conflicted
+++ resolved
@@ -23,7 +23,6 @@
 from darwin.datatypes import AnnotationFile, Property, parse_property_classes
 from darwin.future.data_objects.properties import (
     FullProperty,
-    PropertyGranularity,
     PropertyType,
     PropertyValue,
     SelectedProperty,
@@ -542,7 +541,6 @@
                             )
                             break
                     # if it doesn't exist, create it
-<<<<<<< HEAD
                     for prop in create_properties:
                         if prop.name == a_prop.name:
                             prop.property_values.extend(property_values)
@@ -557,23 +555,10 @@
                             slug=client.default_team,
                             annotation_class_id=int(annotation_class_id),
                             property_values=property_values,
-                            granularity=m_prop.granularity,
+                            granularity=PropertyGranularity(m_prop.granularity),
                         )
-=======
-                    full_property = FullProperty(
-                        name=a_prop.name,
-                        type=m_prop_type,  # type from .v7/metadata.json
-                        required=m_prop.required,  # required from .v7/metadata.json
-                        description=m_prop.description
-                        or "property-created-during-annotation-import",
-                        slug=client.default_team,
-                        annotation_class_id=int(annotation_class_id),
-                        property_values=property_values,
-                        granularity=PropertyGranularity(m_prop.granularity.value),
-                    )
                     # Don't attempt the same propery creation multiple times
                     if full_property not in create_properties:
->>>>>>> b1f3e213
                         create_properties.append(full_property)
                 continue
 
@@ -705,8 +690,69 @@
                 console.print(
                     f"- Creating item-level property '{full_property.name}' of type: {full_property.type}"
                 )
-<<<<<<< HEAD
-=======
+            console.print(
+                f"- Creating property '{full_property.name}' of type {full_property.type}",
+            )
+            prop = client.create_property(
+                team_slug=full_property.slug, params=full_property
+            )
+            created_properties.append(prop)
+
+    updated_properties = []
+    if update_properties:
+        console.print(
+            f"Performing {len(update_properties)} property update(s):", style="info"
+        )
+        for full_property in update_properties:
+            if full_property.granularity.value == "item":
+                console.print(
+                    f"- Updating item-level property '{full_property.name}' with new value: {full_property.property_values[0].value}"
+                )
+            else:
+                console.print(
+                    f"- Updating property {full_property.name} ({full_property.type})",
+                )
+            prop = client.update_property(
+                team_slug=full_property.slug, params=full_property
+            )
+            updated_properties.append(prop)
+
+    # get latest team properties
+    team_properties_annotation_lookup = _get_team_properties_annotation_lookup(
+        client, dataset.team
+    )
+
+    # loop over metadata_cls_id_prop_lookup, and update additional metadata property values
+    for (annotation_class_id, prop_name), m_prop in metadata_cls_id_prop_lookup.items():
+        # does the annotation-property exist in the team? if not, skip
+        if (prop_name, annotation_class_id) not in team_properties_annotation_lookup:
+            continue
+
+        # get metadata property values
+        m_prop_values = {
+            m_prop_val["value"]: m_prop_val
+            for m_prop_val in m_prop.property_values or []
+            if m_prop_val["value"]
+        }
+
+        # get team property
+        t_prop: FullProperty = team_properties_annotation_lookup[
+            (prop_name, annotation_class_id)
+        ]
+
+        # get team property values
+        t_prop_values = [prop_val.value for prop_val in t_prop.property_values or []]
+
+        # get diff of metadata property values and team property values
+        extra_values = set(m_prop_values.keys()) - set(t_prop_values)
+
+        # if there are extra values in metadata, create a new FullProperty with the extra values
+        if extra_values:
+            extra_property_values = [
+                PropertyValue(
+                    value=m_prop_values[extra_value].get("value"),  # type: ignore
+                    color=m_prop_values[extra_value].get("color"),  # type: ignore
+                )
                 for extra_value in extra_values
             ]
             full_property = FullProperty(
@@ -720,33 +766,13 @@
                 property_values=extra_property_values,
                 granularity=PropertyGranularity(t_prop.granularity.value),
             )
->>>>>>> b1f3e213
             console.print(
-                f"- Creating property '{full_property.name}' of type {full_property.type}",
-            )
-            prop = client.create_property(
-                team_slug=full_property.slug, params=full_property
-            )
-            created_properties.append(prop)
-
-    updated_properties = []
-    if update_properties:
-        console.print(
-            f"Performing {len(update_properties)} property update(s):", style="info"
-        )
-        for full_property in update_properties:
-            if full_property.granularity.value == "item":
-                console.print(
-                    f"- Updating item-level property '{full_property.name}' with new value: {full_property.property_values[0].value}"
-                )
-            else:
-                console.print(
-                    f"- Updating property {full_property.name} ({full_property.type})",
-                )
+                f"Updating property {full_property.name} ({full_property.type}) with extra metadata values {extra_values}",
+                style="info",
+            )
             prop = client.update_property(
                 team_slug=full_property.slug, params=full_property
             )
-            updated_properties.append(prop)
 
     # update annotation_property_map with property ids from created_properties & updated_properties
     for annotation_id, _ in annotation_property_map.items():
@@ -1752,7 +1778,6 @@
     files_with_item_properties_to_overwrite = []
 
     for local_file in local_files:
-<<<<<<< HEAD
         item_id = remote_files.get(local_file.full_path)[0]  # type: ignore
 
         # Check if the item has annotations that will be overwritten
@@ -1806,22 +1831,6 @@
             for file in files_with_item_properties_to_overwrite:
                 console.print(f"- {file}", style="warning")
 
-=======
-        item_id = remote_files.get(local_file.full_path)["item_id"]
-        remote_annotations = client.api_v2._get_remote_annotations(
-            item_id,
-            dataset.team,
-        )
-        if remote_annotations and local_file.full_path not in files_to_overwrite:
-            files_to_overwrite.append(local_file.full_path)
-    if files_to_overwrite:
-        console.print(
-            f"The following {len(files_to_overwrite)} dataset items already have annotations that will be overwritten by this import:",
-            style="warning",
-        )
-        for file in files_to_overwrite:
-            console.print(f"- {file}", style="warning")
->>>>>>> b1f3e213
         proceed = input("Do you want to proceed with the import? [y/N] ")
         if proceed.lower() != "y":
             return False
