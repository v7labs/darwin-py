from logging import getLogger
from multiprocessing import cpu_count
from pathlib import Path
from time import perf_counter
from typing import (
    TYPE_CHECKING,
    Any,
    Callable,
    Dict,
    Generator,
    Iterable,
    List,
    Optional,
    Sequence,
    Set,
    Tuple,
    Union,
)

from darwin.datatypes import AnnotationFile
from darwin.item import DatasetItem

Unknown = Any  # type: ignore

from mpire import WorkerPool
from tqdm import tqdm

if TYPE_CHECKING:
    from darwin.client import Client
    from darwin.dataset import RemoteDataset

import deprecation
from rich.console import Console
from rich.progress import track
from rich.theme import Theme

import darwin.datatypes as dt
from darwin.datatypes import PathLike
from darwin.exceptions import IncompatibleOptions, RequestEntitySizeExceeded
from darwin.utils import flatten_list, secure_continue_request
from darwin.version import __version__

# Classes missing import support on backend side
UNSUPPORTED_CLASSES = ["string", "graph"]

DEPRECATION_MESSAGE = """

This function is going to be turned into private. This means that breaking
changes in its interface and implementation are to be expected. We encourage using ``import_annotations``
instead of calling this low-level function directly.

"""


@deprecation.deprecated(  # type:ignore
    deprecated_in="0.7.12",
    removed_in="0.8.0",
    current_version=__version__,
    details=DEPRECATION_MESSAGE,
)
def build_main_annotations_lookup_table(annotation_classes: List[Dict[str, Unknown]]) -> Dict[str, Unknown]:
    MAIN_ANNOTATION_TYPES = [
        "bounding_box",
        "cuboid",
        "ellipse",
        "keypoint",
        "line",
        "link",
        "polygon",
        "skeleton",
        "tag",
        "string",
        "table",
        "graph",
    ]
    lookup: Dict[str, Unknown] = {}
    for cls in annotation_classes:
        for annotation_type in cls["annotation_types"]:
            if annotation_type in MAIN_ANNOTATION_TYPES:
                if annotation_type not in lookup:
                    lookup[annotation_type] = {}
                lookup[annotation_type][cls["name"]] = cls["id"]

    return lookup


@deprecation.deprecated(  # type:ignore
    deprecated_in="0.7.12",
    removed_in="0.8.0",
    current_version=__version__,
    details=DEPRECATION_MESSAGE,
)
def find_and_parse(
    importer: Callable[[Path], Union[List[dt.AnnotationFile], dt.AnnotationFile, None]],
    file_paths: List[PathLike],
    console: Optional[Console] = None,
    use_multi_cpu: bool = True,
    cpu_limit: int = 1,
) -> Optional[Iterable[dt.AnnotationFile]]:
    is_console = console is not None

    logger = getLogger(__name__)

    def perf_time(reset: bool = False) -> Generator[float, float, None]:
        start = perf_counter()
        yield start
        while True:
            if reset:
                start = perf_counter()
            yield perf_counter() - start

    def maybe_console(*args: Union[str, int, float]) -> None:
        if console is not None:
            console.print(*[f"[{str(next(perf_time()))} seconds elapsed]", *args])
        else:
            logger.info(*[f"[{str(next(perf_time()))}]", *args])

    maybe_console("Parsing files... ")

    files: List[Path] = _get_files_for_parsing(file_paths)

    maybe_console(f"Found {len(files)} files")

    if use_multi_cpu:
        maybe_console(f"Using multiprocessing with {cpu_limit} workers")
        try:
            with WorkerPool(cpu_limit) as pool:
                parsed_files = pool.map(importer, files, progress_bar=is_console)
        except KeyboardInterrupt:
            maybe_console("Keyboard interrupt. Stopping.")
            return None
        except Exception as e:
            maybe_console(f"Error: {e}")
            return None

    else:
        maybe_console("Using single CPU")
        parsed_files = list(map(importer, tqdm(files) if is_console else files))

    maybe_console("Finished.")
    # Sometimes we have a list of lists of AnnotationFile, sometimes we have a list of AnnotationFile
    # We flatten the list of lists
    if isinstance(parsed_files, list):
        if isinstance(parsed_files[0], list):
            parsed_files = [item for sublist in parsed_files for item in sublist]
    else:
        parsed_files = [parsed_files]

    parsed_files = [f for f in parsed_files if f is not None]
    return parsed_files


def _get_files_for_parsing(file_paths: List[PathLike]) -> List[Path]:
    packed_files = [filepath.glob("**/*") if filepath.is_dir() else [filepath] for filepath in map(Path, file_paths)]
    return [file for files in packed_files for file in files]


@deprecation.deprecated(  # type:ignore
    deprecated_in="0.7.12",
    removed_in="0.8.0",
    current_version=__version__,
    details=DEPRECATION_MESSAGE,
)
def build_attribute_lookup(dataset: "RemoteDataset") -> Dict[str, Unknown]:
    attributes: List[Dict[str, Unknown]] = dataset.fetch_remote_attributes()
    lookup: Dict[str, Unknown] = {}
    for attribute in attributes:
        class_id = attribute["class_id"]
        if class_id not in lookup:
            lookup[class_id] = {}
        lookup[class_id][attribute["name"]] = attribute["id"]
    return lookup


@deprecation.deprecated(  # type:ignore
    deprecated_in="0.7.12",
    removed_in="0.8.0",
    current_version=__version__,
    details=DEPRECATION_MESSAGE,
)
def get_remote_files(
    dataset: "RemoteDataset", filenames: List[str], chunk_size: int = 100
) -> Dict[str, Tuple[int, str]]:
    """
    Fetches remote files from the datasets in chunks; by default 100 filenames at a time.

    The output is a two-element tuple of:
    - file ID
    - the name of the first slot for V2 items, or '0' for V1 items

    Fetching slot name is necessary here to avoid double-trip to Api downstream for remote files.
    """
    remote_files = {}
    for i in range(0, len(filenames), chunk_size):
        chunk = filenames[i : i + chunk_size]
        for remote_file in dataset.fetch_remote_files(
            {"types": "image,playback_video,video_frame", "filenames": chunk}
        ):
            slot_name = _get_slot_name(remote_file)
            remote_files[remote_file.full_path] = (remote_file.id, slot_name)
    return remote_files


def _get_slot_name(remote_file: DatasetItem) -> str:
    slot = next(iter(remote_file.slots), {"slot_name": "0"})
    if slot:
        return slot["slot_name"]
    else:
        return "0"


def _resolve_annotation_classes(
    local_annotation_classes: List[dt.AnnotationClass],
    classes_in_dataset: Dict[str, Unknown],
    classes_in_team: Dict[str, Unknown],
) -> Tuple[Set[dt.AnnotationClass], Set[dt.AnnotationClass]]:
    local_classes_not_in_dataset: Set[dt.AnnotationClass] = set()
    local_classes_not_in_team: Set[dt.AnnotationClass] = set()

    for local_cls in local_annotation_classes:
        local_annotation_type = local_cls.annotation_internal_type or local_cls.annotation_type
        # Only add the new class if it doesn't exist remotely already
        if local_annotation_type in classes_in_dataset and local_cls.name in classes_in_dataset[local_annotation_type]:
            continue

        # Only add the new class if it's not included in the list of the missing classes already
        if local_cls.name in [missing_class.name for missing_class in local_classes_not_in_dataset]:
            continue
        if local_cls.name in [missing_class.name for missing_class in local_classes_not_in_team]:
            continue

        if local_annotation_type in classes_in_team and local_cls.name in classes_in_team[local_annotation_type]:
            local_classes_not_in_dataset.add(local_cls)
        else:
            local_classes_not_in_team.add(local_cls)

    return local_classes_not_in_dataset, local_classes_not_in_team


def import_annotations(
    dataset: "RemoteDataset",
    importer: Callable[[Path], Union[List[dt.AnnotationFile], dt.AnnotationFile, None]],
    file_paths: List[PathLike],
    append: bool,
    class_prompt: bool = True,
    delete_for_empty: bool = False,
    import_annotators: bool = False,
    import_reviewers: bool = False,
    use_multi_cpu: bool = False,  # Set to False to give time to resolve MP behaviours
    cpu_limit: Optional[int] = None,  # 0 because it's set later in logic
) -> None:
    """
    Imports the given given Annotations into the given Dataset.

    Parameters
    ----------
    dataset : RemoteDataset
        Dataset where the Annotations will be imported to.
    importer : Callable[[Path], Union[List[dt.AnnotationFile], dt.AnnotationFile, None]]
        Parsing module containing the logic to parse the given Annotation files given in
        ``files_path``. See ``importer/format`` for a list of out of supported parsers.
    file_paths : List[PathLike]
        A list of ``Path``'s or strings containing the Annotations we wish to import.
    append : bool
        If ``True`` appends the given annotations to the datasets. If ``False`` will override them.
        Incompatible with ``delete-for-empty``.
    class_prompt : bool
        If ``False`` classes will be created and added to the datasets without requiring a user's prompt.
    delete_for_empty : bool, default: False
        If ``True`` will use empty annotation files to delete all annotations from the remote file.
        If ``False``, empty annotation files will simply be skipped.
        Only works for V2 datasets.
        Incompatible with ``append``.
    import_annotators : bool, default: False
        If ``True`` it will import the annotators from the files to the dataset, if available.
        If ``False`` it will not import the annotators.
    import_reviewers : bool, default: False
        If ``True`` it will import the reviewers from the files to the dataset, if .
        If ``False`` it will not import the reviewers.
    use_multi_cpu : bool, default: True
        If ``True`` will use multiple available CPU cores to parse the annotation files.
        If ``False`` will use only the current Python process, which runs in one core.
        Processing using multiple cores is faster, but may slow down a machine also running other processes.
        Processing with one core is slower, but will run well alongside other processes.
    cpu_limit : int, default: 2 less than total cpu count
        The maximum number of CPU cores to use when ``use_multi_cpu`` is ``True``.
        If ``cpu_limit`` is greater than the number of available CPU cores, it will be set to the number of available cores.
        If ``cpu_limit`` is less than 1, it will be set to CPU count - 2.
        If ``cpu_limit`` is omitted, it will be set to CPU count - 2.

    Raises
    -------
    ValueError

        - If ``file_paths`` is not a list.
        - If the application is unable to fetch any remote classes.
        - If the application was unable to find/parse any annotation files.
        - If the application was unable to fetch remote file list.

    IncompatibleOptions

        - If both ``append`` and ``delete_for_empty`` are specified as ``True``.
    """
    console = Console(theme=_console_theme())

    if append and delete_for_empty:
        raise IncompatibleOptions(
            "The options 'append' and 'delete_for_empty' cannot be used together. Use only one of them."
        )

    cpu_limit, use_multi_cpu = _get_multi_cpu_settings(cpu_limit, cpu_count(), use_multi_cpu)
    if use_multi_cpu:
        console.print(f"Using {cpu_limit} CPUs for parsing...", style="info")
    else:
        console.print("Using 1 CPU for parsing...", style="info")

    if not isinstance(file_paths, list):
        raise ValueError(f"file_paths must be a list of 'Path' or 'str'. Current value: {file_paths}")

    console.print("Fetching remote class list...", style="info")
    team_classes: List[dt.DictFreeForm] = dataset.fetch_remote_classes(True)
    if not team_classes:
        raise ValueError("Unable to fetch remote class list.")

    if delete_for_empty and dataset.version == 1:
        console.print(
            f"The '--delete-for-empty' flag only works for V2 datasets. '{dataset.name}' is a V1 dataset. Ignoring flag.",
            style="warning",
        )

    classes_in_dataset: dt.DictFreeForm = build_main_annotations_lookup_table(
        [cls for cls in team_classes if cls["available"]]
    )
    classes_in_team: dt.DictFreeForm = build_main_annotations_lookup_table(
        [cls for cls in team_classes if not cls["available"]]
    )
    attributes = build_attribute_lookup(dataset)

    console.print("Retrieving local annotations ...", style="info")
    local_files = []
    local_files_missing_remotely = []

    # ! Other place we can use multiprocessing - hard to pass in the importer though
    maybe_parsed_files: Optional[Iterable[dt.AnnotationFile]] = find_and_parse(
        importer, file_paths, console, use_multi_cpu, cpu_limit
    )

    if not maybe_parsed_files:
        raise ValueError("Not able to parse any files.")

    parsed_files: List[AnnotationFile] = flatten_list(list(maybe_parsed_files))

    filenames: List[str] = [parsed_file.filename for parsed_file in parsed_files if parsed_file is not None]

    console.print("Fetching remote file list...", style="info")
    # This call will only filter by filename; so can return a superset of matched files across different paths
    # There is logic in this function to then include paths to narrow down to the single correct matching file
    remote_files: Dict[str, Tuple[int, str]] = dict()

    # Try to fetch files in large chunks; in case the filenames are too large and exceed the url size
    # retry in smaller chunks
    chunk_size = 100
    while chunk_size > 0:
        try:
            remote_files = get_remote_files(dataset, filenames, chunk_size)
            break
        except RequestEntitySizeExceeded:
            chunk_size -= 8
            if chunk_size <= 0:
                raise ValueError("Unable to fetch remote file list.")

    for parsed_file in parsed_files:
        if parsed_file.full_path not in remote_files:
            local_files_missing_remotely.append(parsed_file)
        else:
            local_files.append(parsed_file)

    console.print(f"{len(local_files) + len(local_files_missing_remotely)} annotation file(s) found.", style="info")
    if local_files_missing_remotely:
        console.print(f"{len(local_files_missing_remotely)} file(s) are missing from the dataset", style="warning")
        for local_file in local_files_missing_remotely:
            console.print(f"\t{local_file.path}: '{local_file.full_path}'", style="warning")

        if class_prompt and not secure_continue_request():
            return

    local_classes_not_in_dataset, local_classes_not_in_team = _resolve_annotation_classes(
        [annotation_class for file in local_files for annotation_class in file.annotation_classes],
        classes_in_dataset,
        classes_in_team,
    )

    console.print(f"{len(local_classes_not_in_team)} classes needs to be created.", style="info")
    console.print(
        f"{len(local_classes_not_in_dataset)} classes needs to be added to {dataset.identifier}", style="info"
    )

    missing_skeletons: List[dt.AnnotationClass] = list(filter(_is_skeleton_class, local_classes_not_in_team))
    missing_skeleton_names: str = ", ".join(map(_get_skeleton_name, missing_skeletons))
    if missing_skeletons:
        console.print(
            f"Found missing skeleton classes: {missing_skeleton_names}. Missing Skeleton classes cannot be created. Exiting now.",
            style="error",
        )
        return

    if local_classes_not_in_team:
        console.print("About to create the following classes", style="info")
        for missing_class in local_classes_not_in_team:
            console.print(
                f"\t{missing_class.name}, type: {missing_class.annotation_internal_type or missing_class.annotation_type}",
                style="info",
            )
        if class_prompt and not secure_continue_request():
            return
        for missing_class in local_classes_not_in_team:
            dataset.create_annotation_class(
                missing_class.name, missing_class.annotation_internal_type or missing_class.annotation_type
            )
    if local_classes_not_in_dataset:
        console.print(f"About to add the following classes to {dataset.identifier}", style="info")
        for cls in local_classes_not_in_dataset:
            dataset.add_annotation_class(cls)

    # Refetch classes to update mappings
    if local_classes_not_in_team or local_classes_not_in_dataset:
        maybe_remote_classes: List[dt.DictFreeForm] = dataset.fetch_remote_classes()
        if not maybe_remote_classes:
            raise ValueError("Unable to fetch remote classes.")

        remote_classes = build_main_annotations_lookup_table(maybe_remote_classes)
    else:
        remote_classes = build_main_annotations_lookup_table(team_classes)

    if dataset.version == 1:
        console.print("Importing annotations...\nEmpty annotations will be skipped.", style="info")
    elif dataset.version == 2 and delete_for_empty:
        console.print(
            "Importing annotations...\nEmpty annotation file(s) will clear all existing annotations in matching remote files.",
            style="info",
        )
    else:
        console.print(
            "Importing annotations...\nEmpty annotations will be skipped, if you want to delete annotations rerun with '--delete-for-empty'.",
            style="info",
        )

    # Need to re parse the files since we didn't save the annotations in memory
    for local_path in set(local_file.path for local_file in local_files):

        imported_files: Union[List[dt.AnnotationFile], dt.AnnotationFile, None] = importer(local_path)
        if imported_files is None:
            parsed_files = []
        elif not isinstance(imported_files, List):
            parsed_files = [imported_files]
        else:
            parsed_files = imported_files

        # remove files missing on the server
        missing_files = [missing_file.full_path for missing_file in local_files_missing_remotely]
        parsed_files = [parsed_file for parsed_file in parsed_files if parsed_file.full_path not in missing_files]

        files_to_not_track = [
            file_to_track
            for file_to_track in parsed_files
            if not file_to_track.annotations and (not delete_for_empty or dataset.version == 1)
        ]

        for file in files_to_not_track:
            console.print(f"{file.filename} has no annotations. Skipping upload...", style="warning")

        files_to_track = [file for file in parsed_files if file not in files_to_not_track]
        if files_to_track:
            _warn_unsupported_annotations(files_to_track)
            for parsed_file in track(files_to_track):

                image_id, default_slot_name = remote_files[parsed_file.full_path]
<<<<<<< HEAD
                if parsed_file.slots:
                    default_slot_name = parsed_file.slots[0].name
                _import_annotations(
=======

                errors, succes = _import_annotations(
>>>>>>> 5a0918f3
                    dataset.client,
                    image_id,
                    remote_classes,
                    attributes,
                    parsed_file.annotations,  # type: ignore
                    default_slot_name,
                    dataset,
                    append,
                    delete_for_empty,
                    import_annotators,
                    import_reviewers,
                )

                if errors:
                    console.print(f"Errors importing {parsed_file.filename}", style="error")
                    for error in errors:
                        console.print(f"\t{error}", style="error")


def _get_multi_cpu_settings(cpu_limit: Optional[int], cpu_count: int, use_multi_cpu: bool) -> Tuple[int, bool]:
    if cpu_limit == 1 or cpu_count == 1 or not use_multi_cpu:
        return 1, False

    if cpu_limit is None:
        return max([cpu_count - 2, 2]), True

    return cpu_limit if cpu_limit <= cpu_count else cpu_count, True


def _warn_unsupported_annotations(parsed_files: List[AnnotationFile]) -> None:
    console = Console(theme=_console_theme())
    for parsed_file in parsed_files:
        skipped_annotations = []
        for annotation in parsed_file.annotations:
            if annotation.annotation_class.annotation_type in UNSUPPORTED_CLASSES:
                skipped_annotations.append(annotation)
        if len(skipped_annotations) > 0:
            types = set(map(lambda c: c.annotation_class.annotation_type, skipped_annotations))
            console.print(
                f"Import of annotation class types '{', '.join(types)}' is not yet supported. Skipping {len(skipped_annotations)} "
                + "annotations from '{parsed_file.full_path}'.\n",
                style="warning",
            )


def _is_skeleton_class(the_class: dt.AnnotationClass) -> bool:
    return (the_class.annotation_internal_type or the_class.annotation_type) == "skeleton"


def _get_skeleton_name(skeleton: dt.AnnotationClass) -> str:
    return skeleton.name


def _handle_subs(
    annotation: dt.Annotation, data: dt.DictFreeForm, annotation_class_id: str, attributes: Dict[str, dt.UnknownType]
) -> dt.DictFreeForm:
    for sub in annotation.subs:
        if sub.annotation_type == "text":
            data["text"] = {"text": sub.data}
        elif sub.annotation_type == "attributes":
            attributes_with_key = []
            for attr in sub.data:
                if annotation_class_id in attributes and attr in attributes[annotation_class_id]:
                    attributes_with_key.append(attributes[annotation_class_id][attr])
                else:
                    print(f"The attribute '{attr}' for class '{annotation.annotation_class.name}' was not imported.")

            data["attributes"] = {"attributes": attributes_with_key}
        elif sub.annotation_type == "instance_id":
            data["instance_id"] = {"value": sub.data}
        else:
            data[sub.annotation_type] = sub.data

    return data


def _handle_complex_polygon(annotation: dt.Annotation, data: dt.DictFreeForm) -> dt.DictFreeForm:
    if "complex_polygon" in data:
        del data["complex_polygon"]
        data["polygon"] = {"path": annotation.data["paths"][0], "additional_paths": annotation.data["paths"][1:]}
    return data


def _annotators_or_reviewers_to_payload(
    actors: List[dt.AnnotationAuthor], role: dt.AnnotationAuthorRole
) -> List[dt.DictFreeForm]:

    return [{"email": actor.email, "role": role.value} for actor in actors]


def _handle_reviewers(annotation: dt.Annotation, import_reviewers: bool) -> List[dt.DictFreeForm]:
    if import_reviewers:
        if annotation.reviewers:
            return _annotators_or_reviewers_to_payload(annotation.reviewers, dt.AnnotationAuthorRole.REVIEWER)
    return []


def _handle_annotators(annotation: dt.Annotation, import_annotators: bool) -> List[dt.DictFreeForm]:
    if import_annotators:
        if annotation.annotators:
            return _annotators_or_reviewers_to_payload(annotation.annotators, dt.AnnotationAuthorRole.ANNOTATOR)
    return []


<<<<<<< HEAD
def _handle_video_annotations(
    annotation: dt.AnnotationLike,
    annotation_class_id: str,
    attributes: dt.DictFreeForm,
) -> dt.DictFreeForm:
    data = annotation.get_data(
        only_keyframes=True,
        post_processing=lambda annotation, data: _handle_subs(
            annotation, _handle_complex_polygon(annotation, data), annotation_class_id, attributes
        ),
    )
=======
def _get_annotation_data(
    annotation: dt.AnnotationLike, annotation_class_id: str, attributes: dt.DictFreeForm
) -> dt.DictFreeForm:
    annotation_class = annotation.annotation_class
    if isinstance(annotation, dt.VideoAnnotation):
        data = annotation.get_data(
            only_keyframes=True,
            post_processing=lambda annotation, data: _handle_subs(
                annotation, _handle_complex_polygon(annotation, data), annotation_class_id, attributes
            ),
        )
    else:
        data = {annotation_class.annotation_type: annotation.data}
        data = _handle_complex_polygon(annotation, data)
        data = _handle_subs(annotation, data, annotation_class_id, attributes)

>>>>>>> 5a0918f3
    return data


def _handle_slot_names(annotation: dt.Annotation, dataset_version: int, default_slot_name: str) -> dt.Annotation:
    if not annotation.slot_names and dataset_version > 1:
        annotation.slot_names.extend([default_slot_name])

    return annotation


def _get_overwrite_value(append: bool) -> str:
    return "false" if append else "true"


def _import_annotations(
    client: "Client",  # TODO: This is unused, should it be?
    id: Union[str, int],
    remote_classes: dt.DictFreeForm,
    attributes: dt.DictFreeForm,
    annotations: List[dt.Annotation],
    default_slot_name: str,
    dataset: "RemoteDataset",
    append: bool,
    delete_for_empty: bool,  # TODO: This is unused, should it be?
    import_annotators: bool,
    import_reviewers: bool,
) -> Tuple[dt.ErrorList, dt.Success]:
    errors: dt.ErrorList = []
    success: dt.Success = dt.Success.SUCCESS

    serialized_annotations = []
    for annotation in annotations:
        annotation_class = annotation.annotation_class
        annotation_type = annotation_class.annotation_internal_type or annotation_class.annotation_type
        annotation_class_id: str = remote_classes[annotation_type][annotation_class.name]
<<<<<<< HEAD
        if isinstance(annotation, dt.VideoAnnotation):
            data = _handle_video_annotations(annotation, annotation_class_id, attributes)
        else:
            data = {annotation_class.annotation_type: annotation.data}
            data = _handle_complex_polygon(annotation, data)
            data = _handle_subs(annotation, data, annotation_class_id, attributes)
=======

        data = _get_annotation_data(annotation, annotation_class_id, attributes)
>>>>>>> 5a0918f3

        actors: List[dt.DictFreeForm] = []
        actors.extend(_handle_annotators(annotation, import_annotators))
        actors.extend(_handle_reviewers(annotation, import_reviewers))

        # Insert the default slot name if not available in the import source
        annotation = _handle_slot_names(annotation, dataset.version, default_slot_name)

        serial_obj = {
            "annotation_class_id": annotation_class_id,
            "data": data,
            "context_keys": {"slot_names": annotation.slot_names},
        }

        if actors:
            serial_obj["actors"] = actors  # type: ignore

        serialized_annotations.append(serial_obj)

    payload: dt.DictFreeForm = {"annotations": serialized_annotations}
    payload["overwrite"] = _get_overwrite_value(append)

    try:
        dataset.import_annotation(id, payload=payload)
    except Exception as e:
        errors.append(e)
        success = dt.Success.FAILURE

    return errors, success


def _console_theme() -> Theme:
    return Theme(
        {"success": "bold green", "warning": "bold yellow", "error": "bold red", "info": "bold deep_sky_blue1"}
    )<|MERGE_RESOLUTION|>--- conflicted
+++ resolved
@@ -138,7 +138,7 @@
         parsed_files = list(map(importer, tqdm(files) if is_console else files))
 
     maybe_console("Finished.")
-    # Sometimes we have a list of lists of AnnotationFile, sometimes we have a list of AnnotationFile
+    # Sometimes we have a list of lists of AnnotationFile, sometimes we have a list of AnnotationFile
     # We flatten the list of lists
     if isinstance(parsed_files, list):
         if isinstance(parsed_files[0], list):
@@ -475,14 +475,10 @@
             for parsed_file in track(files_to_track):
 
                 image_id, default_slot_name = remote_files[parsed_file.full_path]
-<<<<<<< HEAD
                 if parsed_file.slots:
                     default_slot_name = parsed_file.slots[0].name
-                _import_annotations(
-=======
 
                 errors, succes = _import_annotations(
->>>>>>> 5a0918f3
                     dataset.client,
                     image_id,
                     remote_classes,
@@ -587,19 +583,6 @@
     return []
 
 
-<<<<<<< HEAD
-def _handle_video_annotations(
-    annotation: dt.AnnotationLike,
-    annotation_class_id: str,
-    attributes: dt.DictFreeForm,
-) -> dt.DictFreeForm:
-    data = annotation.get_data(
-        only_keyframes=True,
-        post_processing=lambda annotation, data: _handle_subs(
-            annotation, _handle_complex_polygon(annotation, data), annotation_class_id, attributes
-        ),
-    )
-=======
 def _get_annotation_data(
     annotation: dt.AnnotationLike, annotation_class_id: str, attributes: dt.DictFreeForm
 ) -> dt.DictFreeForm:
@@ -616,7 +599,6 @@
         data = _handle_complex_polygon(annotation, data)
         data = _handle_subs(annotation, data, annotation_class_id, attributes)
 
->>>>>>> 5a0918f3
     return data
 
 
@@ -652,17 +634,8 @@
         annotation_class = annotation.annotation_class
         annotation_type = annotation_class.annotation_internal_type or annotation_class.annotation_type
         annotation_class_id: str = remote_classes[annotation_type][annotation_class.name]
-<<<<<<< HEAD
-        if isinstance(annotation, dt.VideoAnnotation):
-            data = _handle_video_annotations(annotation, annotation_class_id, attributes)
-        else:
-            data = {annotation_class.annotation_type: annotation.data}
-            data = _handle_complex_polygon(annotation, data)
-            data = _handle_subs(annotation, data, annotation_class_id, attributes)
-=======
 
         data = _get_annotation_data(annotation, annotation_class_id, attributes)
->>>>>>> 5a0918f3
 
         actors: List[dt.DictFreeForm] = []
         actors.extend(_handle_annotators(annotation, import_annotators))
