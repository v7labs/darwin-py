import json
from functools import partial, reduce
from pathlib import Path
from typing import Any, Callable, Dict, List, Optional, Set, cast

from jsonschema import validate

from darwin.datatypes import (
    Annotation,
    AnnotationClass,
    AnnotationFile,
    Point,
    SubAnnotation,
    make_bounding_box,
    make_keypoint,
    make_line,
    make_polygon,
    make_tag,
)
from darwin.importer.formats.labelbox_schemas import labelbox_export


<<<<<<< HEAD
def parse_file(path: Path) -> Optional[List[AnnotationFile]]:
=======
def parse_path(path: Path) -> Optional[List[AnnotationFile]]:
>>>>>>> de12d8c4
    """
    Parses the given LabelBox file and maybe returns the corresponding annotations.
    The file must have a structure simillar to the following:

    .. code-block:: javascript
        [
            {
                "Label":{
                    "objects":[
                        {
                            "title": "SomeTitle",
                            "bbox":{"top":3558, "left":145, "height":623, "width":449}
                        },
                        { }
                    ],
                    "classifications": [
                        {
                            "value": "a_question",
                            "answer": {"value": "an_answer"}
                        }
                    ]
                },
                "External ID": "demo-image-7.jpg"
            },
            { }
        ]

    You can check the Labelbox Schemas in `labelbox_schemas.py`.

    Currently we support the following annotations:

        - bounding-box ``Image``: https://docs.labelbox.com/docs/bounding-box-json
        - polygon ``Image``: https://docs.labelbox.com/docs/polygon-json
        - point ``Image``: https://docs.labelbox.com/docs/point-json
        - polyline ``Image``: https://docs.labelbox.com/docs/polyline-json

    We also support conversion from question/answer to Annotation Tags for the following:
    
        - Radio Buttons
        - Checklists
        - Free Text

    Parameters
    --------
    path: Path
        The path of the file to parse.

    Returns
    -------
    Optional[List[darwin.datatypes.AnnotationFile]]
        The AnnotationFiles with the parsed information from the file or None, if the file is not a
        `json` file.

    Raises
    ------
    ValidationError
        If the given JSON file is malformed or if it has an unknown annotation.
        To see a list of possible annotation formats go to:
        https://docs.labelbox.com/docs/annotation-types-1

    """
    if path.suffix != ".json":
        return None

    validate_with_schema: Callable[[Any], None] = partial(validate, schema=labelbox_export)

    with path.open() as f:
        data = json.load(f)
<<<<<<< HEAD
        validate_with_schema(data)
=======
        validate(data, schema=labelbox_export)
>>>>>>> de12d8c4
        convert_with_path = partial(_convert, path=path)

        return _map_list(convert_with_path, data)


def _convert(file_data: Dict[str, Any], path) -> AnnotationFile:
    filename: str = str(file_data.get("External ID"))
    label: Dict[str, Any] = cast(Dict[str, Any], file_data.get("Label"))
    label_objects: List[Dict[str, Any]] = cast(List[Dict[str, Any]], label.get("objects"))
    label_classifications: List[Dict[str, Any]] = cast(List[Dict[str, Any]], label.get("classifications"))

    classification_annotations: List[Annotation] = []
    if len(label_classifications) > 0:
        classification_annotations = _flat_map_list(_map_list(_convert_label_classifications, label_classifications))

    object_annotations: List[Annotation] = _map_list(_convert_label_objects, label_objects)
    annotations: List[Annotation] = object_annotations + classification_annotations

    classes: Set[AnnotationClass] = set(map(_get_class, annotations))
    return AnnotationFile(
        annotations=annotations, path=path, filename=filename, annotation_classes=classes, remote_path="/"
    )


def _convert_label_objects(obj: Dict[str, Any]) -> Annotation:
    title: str = str(obj.get("title"))
    bbox: Optional[Dict[str, Any]] = obj.get("bbox")
    if bbox:
        return _to_bbox_annotation(bbox, title)

    polygon: Optional[List[Point]] = obj.get("polygon")
    if polygon:
        return _to_polygon_annotation(polygon, title)

    point: Optional[Point] = obj.get("point")
    if point:
        return _to_keypoint_annotation(point, title)

    line: Optional[List[Point]] = obj.get("line")
    if line:
        return _to_line_annotation(line, title)

    raise ValueError(f"Unknown label object {obj}")


def _convert_label_classifications(obj: Dict[str, Any]) -> List[Annotation]:
    question: str = str(obj.get("value"))

    answer: Optional[Dict[str, Any]] = obj.get("answer")
    if answer is not None:
        if isinstance(answer, str):
            return [_to_tag_annotations_from_free_text(question, answer)]
        else:
            return [_to_tag_annotations_from_radio_box(question, answer)]

    answers: Optional[List[Dict[str, Any]]] = obj.get("answers")
    if answers is not None:
        return _to_tag_annotations_from_checklist(question, answers)

    raise ValueError(f"Unknown classification obj {obj}")


def _to_bbox_annotation(bbox: Dict[str, Any], title: str) -> Annotation:
    x: float = cast(float, bbox.get("left"))
    y: float = cast(float, bbox.get("top"))
    width: float = cast(float, bbox.get("width"))
    height: float = cast(float, bbox.get("height"))

    return make_bounding_box(title, x, y, width, height)


def _to_polygon_annotation(polygon: List[Point], title: str) -> Annotation:
    return make_polygon(title, polygon, None)


def _to_keypoint_annotation(point: Point, title: str) -> Annotation:
    x: float = cast(float, point.get("x"))
    y: float = cast(float, point.get("y"))

    return make_keypoint(title, x, y)


def _to_line_annotation(line: List[Point], title: str) -> Annotation:
    return make_line(title, line, None)


def _to_tag_annotations_from_radio_box(question: str, radio_button: Dict[str, Any]) -> Annotation:
    answer: str = str(radio_button.get("value"))
    return make_tag(f"{question}:{answer}")


def _to_tag_annotations_from_checklist(question: str, checklist) -> List[Annotation]:
    annotations: List[Annotation] = []
    for answer in checklist:
        val: str = answer.get("value")
        annotations.append(make_tag(f"{question}:{val}"))

    return annotations


def _to_tag_annotations_from_free_text(question: str, free_text: str) -> Annotation:
    return make_tag(question, [SubAnnotation(annotation_type="text", data=free_text)])


def _get_class(annotation: Annotation) -> AnnotationClass:
    return annotation.annotation_class


def _flat_map_list(the_list: List[List[Any]]) -> List[Any]:
    # We do a flat_map here: https://stackoverflow.com/a/2082107/1337392
    return reduce(list.__add__, the_list)


def _map_list(fun: Callable[[Any], Any], the_list: List[Any]) -> List[Any]:
    return list(map(fun, the_list))<|MERGE_RESOLUTION|>--- conflicted
+++ resolved
@@ -20,11 +20,7 @@
 from darwin.importer.formats.labelbox_schemas import labelbox_export
 
 
-<<<<<<< HEAD
-def parse_file(path: Path) -> Optional[List[AnnotationFile]]:
-=======
 def parse_path(path: Path) -> Optional[List[AnnotationFile]]:
->>>>>>> de12d8c4
     """
     Parses the given LabelBox file and maybe returns the corresponding annotations.
     The file must have a structure simillar to the following:
@@ -89,15 +85,9 @@
     if path.suffix != ".json":
         return None
 
-    validate_with_schema: Callable[[Any], None] = partial(validate, schema=labelbox_export)
-
     with path.open() as f:
         data = json.load(f)
-<<<<<<< HEAD
-        validate_with_schema(data)
-=======
         validate(data, schema=labelbox_export)
->>>>>>> de12d8c4
         convert_with_path = partial(_convert, path=path)
 
         return _map_list(convert_with_path, data)
