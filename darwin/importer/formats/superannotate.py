import json
from functools import partial
from itertools import zip_longest
from pathlib import Path
from typing import Any, Callable, Dict, Iterable, List, Optional, Set, Union, cast

from jsonschema import validate

from darwin.datatypes import (
    Annotation,
    AnnotationClass,
    AnnotationFile,
    CuboidData,
    Point,
    SubAnnotation,
    make_attributes,
    make_bounding_box,
    make_cuboid,
    make_ellipse,
    make_keypoint,
    make_line,
    make_polygon,
)
from darwin.importer.formats.superannotate_schemas import (
    classes_export,
    superannotate_export,
)


def parse_path(path: Path) -> Optional[AnnotationFile]:
    """
    Parses SuperAnnotate annotations inside the given file and returns the corresponding Darwin JSON
    annotations. If the given file is not a ``.json`` or is a ``classes.json`` then ``None`` is 
    returned instead. 

    Each annotation file must have a structure simillar to the following:
    
    .. code-block:: javascript
        {
            "instances": [
                {
                    "type": "point",
                    "x": 1,
                    "y": 0
                },
                // { ... }
            ],
            "metadata": {
                "name": "a_file_name.json"
            }
        }
    
    Currently we support the following annotations:

        - point ``Vector``: https://doc.superannotate.com/docs/vector-json#point
        - ellipse ``Vector``: https://doc.superannotate.com/docs/vector-json#ellipse
        - cuboid ``Vector``: https://doc.superannotate.com/docs/vector-json#cuboid
        - bbox ``Vector`` (not rotated): https://doc.superannotate.com/docs/vector-json#bounding-box-and-rotated-bounding-box  
        - polygon and polyline ``Vector``s: https://doc.superannotate.com/docs/vector-json#polyline-and-polygon


    Each file must also have in the same folder a ``classes.json`` file with information about 
    the classes. This file must have a structure simillar to:

    .. code-block:: javascript
        [
            {"name": "a_name_here", "id": 1},
            // { ... }
        ]

    You can check the SuperAnnotate Schemas in ``superannotate_schemas.py``.

    Parameters
    --------
    path: Path
        The path of the file to parse.
    
    Returns
    -------
    Optional[darwin.datatypes.AnnotationFile]
        The AnnotationFile with the parsed information from each SuperAnnotate annotation inside 
        or ``None`` if the given file is not a ``.json`` or is ``classes.json``.
    
    Raises
    ------
    ValidationError
        If any given JSON file is malformed or if it has an unknown annotation. 
        To see a list of possible annotation formats go to:
        https://doc.superannotate.com/docs/vector-json
    """

    if not _is_annotation(path):
        return None

    classes_path = path.parent / "classes.json"
    if not classes_path.is_file():
        raise ValueError("Folder must contain a 'classes.json' file with classes information.")

    with classes_path.open() as classes_file:
        classes = json.load(classes_file)
        validate(classes, schema=classes_export)

    with path.open() as annotation_file:
        data = json.load(annotation_file)
        validate(data, schema=superannotate_export)

        instances: List[Dict[str, Any]] = data.get("instances")
        metadata: Dict[str, Any] = data.get("metadata")

        return _convert(instances, path, classes, metadata)


def _convert(
    instances: List[Dict[str, Any]],
    annotation_file_path: Path,
    superannotate_classes: List[Dict[str, Any]],
    metadata: Dict[str, Any],
) -> AnnotationFile:
    filename: str = str(metadata.get("name"))

    convert_with_classes = partial(_convert_objects, superannotate_classes=superannotate_classes)
    annotations: List[Annotation] = _map_to_list(convert_with_classes, instances)
    classes: Set[AnnotationClass] = _map_to_set(_get_class, annotations)

    return AnnotationFile(
        annotations=annotations,
        path=annotation_file_path,
        filename=filename,
        annotation_classes=classes,
        remote_path="/",
    )


def _convert_objects(obj: Dict[str, Any], superannotate_classes: List[Dict[str, Any]]) -> Annotation:
    type: str = str(obj.get("type"))

    if type == "point":
        return _to_keypoint_annotation(obj, superannotate_classes)

    if type == "ellipse":
        return _to_ellipse_annotation(obj, superannotate_classes)

    if type == "cuboid":
        return _to_cuboid_annotation(obj, superannotate_classes)

    if type == "bbox":
        return _to_bbox_annotation(obj, superannotate_classes)

    if type == "polygon":
        return _to_polygon_annotation(obj, superannotate_classes)

    if type == "polyline":
        return _to_line_annotation(obj, superannotate_classes)

    raise ValueError(f"Unknown label object {obj}")


def _to_keypoint_annotation(point: Dict[str, Any], classes: List[Dict[str, Any]]) -> Annotation:
    x: float = cast(float, point.get("x"))
    y: float = cast(float, point.get("y"))
    class_id: int = cast(int, point.get("classId"))

    name = _find_class_name(class_id, classes)
    return make_keypoint(f"{name}-point", x, y)


def _to_bbox_annotation(bbox: Dict[str, Any], classes: List[Dict[str, Any]]) -> Annotation:
    points: Dict[str, float] = cast(Dict[str, float], bbox.get("points"))
    x: float = cast(float, points.get("x1"))
    y: float = cast(float, points.get("y1"))
    w: float = abs(cast(float, points.get("x2")) - cast(float, points.get("x1")))
    h: float = abs(cast(float, points.get("y1")) - cast(float, points.get("y2")))
    class_id: int = cast(int, bbox.get("classId"))

<<<<<<< HEAD
    instance_class: Dict[str, Any] = _find_class(class_id, classes)
    name: str = str(instance_class.get("name"))
    attributes: Optional[SubAnnotation] = _get_attributes(bbox, instance_class)
    subannotations: Optional[List[SubAnnotation]] = None
    if attributes:
        subannotations = [attributes]

    return make_bounding_box(name, x, y, w, h, subannotations)
=======
    name = _find_class_name(class_id, classes)
    return make_bounding_box(f"{name}-bbox", x, y, w, h)
>>>>>>> 83a347ca


def _to_ellipse_annotation(ellipse: Dict[str, Any], classes: List[Dict[str, Any]]) -> Annotation:
    angle: float = cast(float, ellipse.get("angle"))
    center: Point = {"x": cast(float, ellipse.get("cx")), "y": cast(float, ellipse.get("cy"))}
    radius: Point = {"x": cast(float, ellipse.get("rx")), "y": cast(float, ellipse.get("ry"))}
    ellipse_data: Dict[str, Union[float, Point]] = {"angle": angle, "center": center, "radius": radius}
    class_id: int = cast(int, ellipse.get("classId"))

    name = _find_class_name(class_id, classes)
    return make_ellipse(f"{name}-ellipse", ellipse_data)


def _to_cuboid_annotation(cuboid: Dict[str, Any], classes: List[Dict[str, Any]]) -> Annotation:
    points: Dict[str, Dict[str, float]] = cast(Dict[str, Dict[str, float]], cuboid.get("points"))
    back_top_left_point: Dict[str, float] = cast(Dict[str, float], points.get("r1"))
    back_bottom_right_point: Dict[str, float] = cast(Dict[str, float], points.get("r2"))
    front_top_left_point: Dict[str, float] = cast(Dict[str, float], points.get("f1"))
    front_bottom_right_point: Dict[str, float] = cast(Dict[str, float], points.get("f2"))

    cuboid_data: CuboidData = {
        "back": {
            "h": abs(cast(float, back_top_left_point.get("y")) - cast(float, back_bottom_right_point.get("y"))),
            "w": abs(cast(float, back_bottom_right_point.get("x")) - cast(float, back_top_left_point.get("x"))),
            "x": cast(float, back_top_left_point.get("x")),
            "y": cast(float, back_top_left_point.get("y")),
        },
        "front": {
            "h": abs(cast(float, front_top_left_point.get("y")) - cast(float, front_bottom_right_point.get("y"))),
            "w": abs(cast(float, front_bottom_right_point.get("x")) - cast(float, front_top_left_point.get("x"))),
            "x": cast(float, front_top_left_point.get("x")),
            "y": cast(float, front_top_left_point.get("y")),
        },
    }
    class_id: int = cast(int, cuboid.get("classId"))

    name = _find_class_name(class_id, classes)
    return make_cuboid(f"{name}-cuboid", cuboid_data)


def _to_polygon_annotation(polygon: Dict[str, Any], classes: List[Dict[str, Any]]) -> Annotation:
    data: List[float] = cast(List[float], polygon.get("points"))
    class_id: int = cast(int, polygon.get("classId"))
    name: str = _find_class_name(class_id, classes)
    points: List[Point] = _map_to_list(_tuple_to_point, _group_to_list(data, 2, 0))

    return make_polygon(f"{name}-polygon", points)


def _to_line_annotation(line: Dict[str, Any], classes: List[Dict[str, Any]]) -> Annotation:
    data: List[float] = cast(List[float], line.get("points"))
    class_id: int = cast(int, line.get("classId"))
    name: str = _find_class_name(class_id, classes)
    points: List[Point] = _map_to_list(_tuple_to_point, _group_to_list(data, 2, 0))

    return make_line(f"{name}-polyline", points)


def _find_class(class_id: int, classes: List[Dict[str, Any]]) -> Dict[str, Any]:
    obj: Optional[Dict[str, Any]] = next((class_obj for class_obj in classes if class_obj.get("id") == class_id), None)

    if obj is None:
        raise ValueError(
            f"No class with id '{class_id}' was found in {classes}.\nCannot continue import, pleaase check your 'classes.json' file."
        )

    return obj


def _get_attributes(instance: Dict[str, Any], instance_class: Dict[str, Any]) -> Optional[SubAnnotation]:
    attribute_info: List[Dict[str, int]] = cast(List[Dict[str, int]], instance.get("attributes"))
    groups: List[Dict[str, Any]] = cast(List[Dict[str, Any]], instance_class.get("attribute_groups"))
    all_attributes: List[str] = []

    for info in attribute_info:
        info_group_id: int = cast(int, info.get("groupId"))
        attribute_id: int = cast(int, info.get("id"))

        for group in groups:
            group_id: int = cast(int, group.get("id"))

            if info_group_id == group_id:
                group_attributes: List[Dict[str, Union[str, int]]] = cast(
                    List[Dict[str, Union[str, int]]], group.get("attributes")
                )
                attribute: Optional[Dict[str, Union[str, int]]] = next(
                    (attribute for attribute in group_attributes if attribute.get("id") == attribute_id), None
                )

                if attribute is None:
                    raise ValueError(f"No attribute data found for {info}.")

                final_attribute = f"{str(group.get('name'))}-{str(attribute.get('name'))}"
                all_attributes.append(final_attribute)

    if all_attributes == []:
        return None

    return make_attributes(all_attributes)


def _get_class(annotation: Annotation) -> AnnotationClass:
    return annotation.annotation_class


def _map_to_list(fun: Callable[[Any], Any], the_list: List[Any]) -> List[Any]:
    return list(map(fun, the_list))


def _map_to_set(fun: Callable[[Any], Any], iter: Iterable[Any]) -> Set[Any]:
    return set(map(fun, iter))


def _is_annotation(file: Path) -> bool:
    return file.suffix == ".json" and file.name != "classes.json"


def _tuple_to_point(tuple) -> Dict[str, float]:
    return {"x": tuple[0], "y": tuple[1]}


# Inspired by: https://stackoverflow.com/a/434411/1337392
def _group_to_list(iterable, n, fillvalue=None):
    args = [iter(iterable)] * n
    return list(zip_longest(*args, fillvalue=fillvalue))<|MERGE_RESOLUTION|>--- conflicted
+++ resolved
@@ -160,7 +160,8 @@
     y: float = cast(float, point.get("y"))
     class_id: int = cast(int, point.get("classId"))
 
-    name = _find_class_name(class_id, classes)
+    instance_class: Dict[str, Any] = _find_class(class_id, classes)
+    name: str = str(instance_class.get("name"))
     return make_keypoint(f"{name}-point", x, y)
 
 
@@ -172,7 +173,6 @@
     h: float = abs(cast(float, points.get("y1")) - cast(float, points.get("y2")))
     class_id: int = cast(int, bbox.get("classId"))
 
-<<<<<<< HEAD
     instance_class: Dict[str, Any] = _find_class(class_id, classes)
     name: str = str(instance_class.get("name"))
     attributes: Optional[SubAnnotation] = _get_attributes(bbox, instance_class)
@@ -180,11 +180,7 @@
     if attributes:
         subannotations = [attributes]
 
-    return make_bounding_box(name, x, y, w, h, subannotations)
-=======
-    name = _find_class_name(class_id, classes)
-    return make_bounding_box(f"{name}-bbox", x, y, w, h)
->>>>>>> 83a347ca
+    return make_bounding_box(f"{name}-bbox", x, y, w, h, subannotations)
 
 
 def _to_ellipse_annotation(ellipse: Dict[str, Any], classes: List[Dict[str, Any]]) -> Annotation:
@@ -194,7 +190,8 @@
     ellipse_data: Dict[str, Union[float, Point]] = {"angle": angle, "center": center, "radius": radius}
     class_id: int = cast(int, ellipse.get("classId"))
 
-    name = _find_class_name(class_id, classes)
+    instance_class: Dict[str, Any] = _find_class(class_id, classes)
+    name: str = str(instance_class.get("name"))
     return make_ellipse(f"{name}-ellipse", ellipse_data)
 
 
@@ -221,14 +218,16 @@
     }
     class_id: int = cast(int, cuboid.get("classId"))
 
-    name = _find_class_name(class_id, classes)
+    instance_class: Dict[str, Any] = _find_class(class_id, classes)
+    name: str = str(instance_class.get("name"))
     return make_cuboid(f"{name}-cuboid", cuboid_data)
 
 
 def _to_polygon_annotation(polygon: Dict[str, Any], classes: List[Dict[str, Any]]) -> Annotation:
     data: List[float] = cast(List[float], polygon.get("points"))
     class_id: int = cast(int, polygon.get("classId"))
-    name: str = _find_class_name(class_id, classes)
+    instance_class: Dict[str, Any] = _find_class(class_id, classes)
+    name: str = str(instance_class.get("name"))
     points: List[Point] = _map_to_list(_tuple_to_point, _group_to_list(data, 2, 0))
 
     return make_polygon(f"{name}-polygon", points)
@@ -237,7 +236,8 @@
 def _to_line_annotation(line: Dict[str, Any], classes: List[Dict[str, Any]]) -> Annotation:
     data: List[float] = cast(List[float], line.get("points"))
     class_id: int = cast(int, line.get("classId"))
-    name: str = _find_class_name(class_id, classes)
+    instance_class: Dict[str, Any] = _find_class(class_id, classes)
+    name: str = str(instance_class.get("name"))
     points: List[Point] = _map_to_list(_tuple_to_point, _group_to_list(data, 2, 0))
 
     return make_line(f"{name}-polyline", points)
