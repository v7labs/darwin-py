from __future__ import annotations

import asyncio
import logging
from enum import Enum, auto
from pathlib import Path, PosixPath
from typing import AsyncGenerator, List, Optional, Sequence, Tuple, Union
from uuid import UUID

import requests

from darwin.dataset.upload_manager import LocalFile
from darwin.datatypes import PathLike
from darwin.future.core.client import ClientCore
from darwin.future.core.items.uploads import (
    async_register_and_create_signed_upload_url,
    confirm_upload,
)
from darwin.future.core.team.get_team import get_team
from darwin.future.data_objects.item import ItemSlot, UploadItem
from darwin.future.data_objects.workflow import WFDatasetCore, WFTypeCore, WorkflowCore
from darwin.future.meta.objects.base import MetaBase
from darwin.future.meta.queries.stage import StageQuery

logger = logging.getLogger(__name__)


class FileToStatus:
    def __init__(self, file: Path, upload_id: str, status: UploadStatus):
        self.file = file
        self.upload_id = upload_id
        self.status = status

    file: Path
    upload_id: str
    status: UploadStatus


class UploadStatus(Enum):
    PENDING = auto()
    FILE_DOES_NOT_EXIST = auto()
    UPLOADING = auto()
    UPLOADED = auto()
    FAILED = auto()


class Workflow(MetaBase[WorkflowCore]):
    """
    Workflow Meta object. Facilitates the creation of Query objects, lazy loading of
    sub fields

    Args:
        MetaBase (Workflow): Generic MetaBase object expanded by Workflow core object
            return type

    Returns:
        _type_: Workflow

    Attributes:
        name (str): The name of the workflow.
        id (UUID): The id of the workflow
        datasets (List[Dataset]): A list of datasets associated with the workflow.
        stages (StageQuery): Queries stages associated with the workflow.

    Methods:
        push_from_dataset_stage() -> Workflow:
            moves all items associated with the dataset stage to the next connected stage
        upload_files(...): -> Workflow:
            Uploads files to the dataset stage of the workflow

    Example Usage:
        # Get the workflow object
        workflow = client.team.workflows.where(name='test').collect_one()

        # Get the stages associated with the workflow
        stages = workflow.stages

        # Get the datasets associated with the workflow
        datasets = workflow.datasets
    """

    @property
    def stages(self) -> StageQuery:
        meta_params = self.meta_params.copy()
        meta_params["workflow_id"] = self._element.id
        if self.datasets is not None:
            meta_params["dataset_id"] = self.datasets[0].id
            meta_params["dataset_name"] = self.datasets[0].name
        return StageQuery(self.client, meta_params=meta_params)

    @property
    def datasets(self) -> List[WFDatasetCore]:
        if self._element.dataset is None:
            raise ValueError("WorkflowMeta has no associated dataset")
        return [self._element.dataset]

    @property
    def id(self) -> UUID:
        return self._element.id

    @property
    def name(self) -> str:
        return self._element.name

    def push_from_dataset_stage(self) -> Workflow:
        assert self._element.dataset is not None
        stages = self.stages
        ds_stage = stages[0]
        assert len(stages) > 1
        assert ds_stage._element.type == WFTypeCore.DATASET
        next_stage = ds_stage._element.edges[0].target_stage_id
        assert next_stage is not None
        ds_stage.move_attached_files_to_stage(next_stage)
        return self

    def upload_files(
        self,
        files: Sequence[Union[PathLike, LocalFile]],
        files_to_exclude: Optional[List[PathLike]] = None,
        fps: int = 1,
        path: Optional[str] = None,
        as_frames: bool = False,
        extract_views: bool = False,
        preserve_folders: bool = False,
        auto_push: bool = True,
    ) -> List[AsyncGenerator[FileToStatus, None]]:
        return asyncio.run(
            self.upload_files_async(
                files,
                files_to_exclude,
                fps,
                path,
                as_frames,
                extract_views,
                preserve_folders,
                auto_push,
            )
        )

    async def upload_files_async(
        self,
        files: Sequence[Union[PathLike, LocalFile]],
        files_to_exclude: Optional[List[PathLike]] = None,
        fps: int = 1,
        path: Optional[str] = None,  # TODO: Apply this to files
        as_frames: bool = False,
        extract_views: bool = False,
        preserve_folders: bool = False,
        auto_push: bool = True,  # TODO: Work out how to do this
    ) -> List[AsyncGenerator[FileToStatus, None]]:
        """
        Uploads files to a dataset and optionally starts the workflow

        Arguments
        ---------
        files: Sequence[Union[PathLike, LocalFile]]
            The files to upload
        files_to_exclude: Optional[List[PathLike]]
            Files to exclude from the upload
        fps: int
            Frames per second for video files
        path: Optional[str]
            Path to upload the files to
        as_frames: bool
            Whether to upload video files as frames
        extract_views: bool
            Whether to extract views from video files
        preserve_folders: bool
            Whether to preserve the folder structure when uploading
        auto_push: bool
            Whether to automatically push the files to the next stage

        Returns
        -------
        List[FilesToStatus]
            A list of files and their upload status
        """

        assert self._element.dataset is not None

        core_client = ClientCore(self.client.config)
        wf_dataset: WFDatasetCore = self._element.dataset
        wf_team = get_team(core_client, str(self._element.team_id))  # TODO: This may or may not work, test it

        file_paths = await self._convert_filelikes_to_paths(files)
        if files_to_exclude is not None:
            file_paths = [f for f in file_paths if f not in files_to_exclude]

        root_path, root_paths_absolute = self._derive_root_path(file_paths)

        upload_items = await self._prepare_upload_items(
            path or "/", root_path, file_paths, as_frames, fps, extract_views, preserve_folders
        )

        items_and_paths: List[Tuple[UploadItem, Path]] = (
            list(zip(upload_items, [root_paths_absolute])) if preserve_folders else list(zip(upload_items, [Path("/")]))
        )

        # This is one API call, so we can't create a multiple output for it
        upload_urls, upload_ids = await async_register_and_create_signed_upload_url(
            ClientCore(self.client.config),
            wf_team.slug,
            wf_dataset.name,
            items_and_paths,
        )
<<<<<<< HEAD

        assert len(upload_urls) == len(items_and_paths), "Upload info and items and paths should be the same length"

        return [
            self._upload_updateable(upload_url, upload_id, file.absolute())
            for upload_url, upload_id, file in zip(upload_urls, upload_ids, file_paths)
        ]

        # if auto_push:
        #     self.push_from_dataset_stage()
        # return self

    async def _upload_updateable(
        self, upload_url: str, upload_id: str, file: Path
    ) -> AsyncGenerator[FileToStatus, None]:
        """
        Uploads a file to a signed URL

        Arguments
        ---------
        url: str
            The signed URL to upload to
        file: PathLike
            The file to upload

        Returns
        -------
        Generator
            A generator that will update the upload status
        """
        file_status = FileToStatus(file, upload_id, UploadStatus.PENDING)

        # If file doesn't exist, we can never upload it, so always return FILE_DOES_NOT_EXIST
        if not file.exists():
            file_status.status = UploadStatus.FILE_DOES_NOT_EXIST
            while True:
                yield file_status

        # Perform the upload
        response = await self._upload_file_to_signed_url(upload_url, file)
        if response.status_code != 200:
            file_status.status = UploadStatus.FAILED
            while True:
                yield file_status

        # Status not UPLOADED until we have run the confirm_upload
        yield file_status

        try:
            client = ClientCore(self.client.config)
            confirm_upload(
                client,
                self.client.config.default_team,  # TODO Figure this out,
                upload_id,
            )
        except requests.exceptions.HTTPError as exc:
            if exc.response and exc.response.status_code == 404:
                file_status.status = UploadStatus.PENDING
            else:
                raise exc

        file_status.status = UploadStatus.UPLOADED
        yield file_status

    @classmethod
    async def _prepare_upload_items(
        cls,
        imposed_path: str,
        root_path: Path,
        file_paths: List[Path],
        as_frames: bool,
        fps: int,
        extract_views: bool,
        preserve_folders: bool,
    ) -> List[UploadItem]:
        """
        (internal) Prepares a list of files to be uploaded

        Arguments
        ---------
        imposed_path: str
            The path to impose on the files on the server
            e.g. a file at ./this/path/1.jpg with imposed path of /location
            will go to /location/1.jpg, or /location/this/path/1.jpg if
            preserve_folders is True
        path: Path
            The path to the (relative) lowest root of the files.
            - Must be a folder path
            - Must be a parent of all files
        file_paths: List[Path]
            The actual files to upload.  These must be absolute, existing objects
            on the local filesystem
        as_frames: bool
            Whether to upload video files as frames
        fps: int
            Frames per second for video files
        extract_views: bool
            Whether to extract views from video files
        preserve_folders: bool
            Whether to preserve the folder structure when uploading

        Returns
        -------
        List[UploadItem]
            The files as UploadItems

        """
        assert root_path.is_dir(), "root_path must be a directory"
        assert all(
            file.is_absolute() and file.is_file() and file.exists() for file in file_paths
        ), "file_paths must be absolute paths"

        return [
            UploadItem(
                name=file.name,
                path=cls._get_item_path(file, root_path, imposed_path, preserve_folders),
                slots=[
                    ItemSlot(
                        slot_name=str(index),
                        file_name=file.name,
                        as_frames=as_frames,
                        fps=fps,
                        extract_views=extract_views,
                    )
                ],
            )
            for index, file in enumerate(file_paths)
        ]

    @classmethod
    def _get_item_path(cls, file: Path, root_path: Path, imposed_path: str, preserve_folders: bool) -> str:
        """
        (internal) Returns the parent path a file should be stored at on the server

        ex. file = /this/path/1.jpg
            root_path = /this
            imposed_path = /location
            preserve_folders = True
            returns /location/path/

        ex. file = /this/path/1.jpg
            root_path = /this
            imposed_path = /location
            preserve_folders = False
            returns /

        Arguments
        ---------
        file: Path
            The file to upload
        root_path: Path
            The path to the (relative) lowest root of the files.
            - Must be a folder path
            - Must be a parent of all files
        imposed_path: str
            The path to impose on the files on the server
            e.g. a file at ./this/path/1.jpg with imposed path of /location
            will go to /location/1.jpg, or /location/this/path/1.jpg if
            preserve_folders is True
        preserve_folders: bool
            Whether to preserve the folder structure when uploading

        Returns
        -------
        str
            The path to the file on the server
        """
        try:
            PosixPath(imposed_path).resolve()
        except Exception as exc:
            raise ValueError("imposed_path must be a valid PosixPath") from exc

        assert root_path.is_dir(), "root_path must be a directory"
        assert (
            file.is_absolute() and file.is_file() and file.exists()
        ), "file must be an absolute path to an existing file"

        relative_path = file.relative_to(root_path)
        path = Path(imposed_path) / relative_path if preserve_folders else Path(imposed_path)

        return_path = str(path)
        if return_path == ".":
            return "/"

        if not return_path.startswith("/"):
            return_path = "/" + return_path

        return return_path

    @classmethod
    def _derive_root_path(cls, paths: List[Path]) -> Tuple[Path, Path]:
        """
        Finds the lowest common path in a set of paths

        Arguments
        ---------
        files: Sequence[Union[PathLike, LocalFile]]
            The set of paths to search

        Returns
        -------
        Tuple[Path, Path]
            The lowest common path to the current working directory, both as a relative path, and an absolute path
        """
        assert all(isinstance(path, Path) for path in paths), "paths must be a list of Path objects"

        root_path = paths[0]

        for path in paths:
            if len(path.parts) < len(root_path.parts):
                root_path = path

        return Path(root_path.stem), Path(root_path.stem).resolve()

    @classmethod
    async def _convert_filelikes_to_paths(cls, files: Sequence[Union[PathLike, LocalFile]]) -> List[Path]:
        """
        Converts a list of files to a list of paths

        Arguments
        ---------
        files: Sequence[Union[PathLike, LocalFile]]
            The files to convert

        Returns
        -------
        List[Path]
            The files as paths
        """

        def convert_to_path(file: Union[PathLike, LocalFile]) -> Path:
            if isinstance(file, LocalFile):
                return Path(file.local_path)
            return Path(file)

        return [convert_to_path(f) for f in files]

    @classmethod
    async def _upload_file_to_signed_url(cls, url: str, file: Path) -> requests.Response:
        """
        Uploads a file to a signed URL

        Arguments
        ---------
        url: str
            The signed URL to upload to
        file: PathLike
            The file to upload
        """
        # TODO: Initial naive implementation, needs to be improved
        # should be async, maybe use aiohttp?

        files = {"file": open(file, "rb")}
        return requests.post(url, files=files)
        files = {"file": open(file, "rb")}
        return requests.post(url, files=files)
=======
        if auto_push:
            self.push_from_dataset_stage()
        return self

    def __str__(self) -> str:
        return f"Workflow\n\
- Workflow Name: {self._element.name}\n\
- Workflow ID: {self._element.id}\n\
- Connected Dataset ID: {self.datasets[0].id}\n\
- Conneted Dataset Name: {self.datasets[0].name}"
>>>>>>> 4e7e545d
<|MERGE_RESOLUTION|>--- conflicted
+++ resolved
@@ -101,6 +101,13 @@
     @property
     def name(self) -> str:
         return self._element.name
+
+    def __str__(self) -> str:
+        return f"Workflow\n\
+- Workflow Name: {self._element.name}\n\
+- Workflow ID: {self._element.id}\n\
+- Connected Dataset ID: {self.datasets[0].id}\n\
+- Conneted Dataset Name: {self.datasets[0].name}"
 
     def push_from_dataset_stage(self) -> Workflow:
         assert self._element.dataset is not None
@@ -203,7 +210,6 @@
             wf_dataset.name,
             items_and_paths,
         )
-<<<<<<< HEAD
 
         assert len(upload_urls) == len(items_and_paths), "Upload info and items and paths should be the same length"
 
@@ -457,18 +463,4 @@
         # should be async, maybe use aiohttp?
 
         files = {"file": open(file, "rb")}
-        return requests.post(url, files=files)
-        files = {"file": open(file, "rb")}
-        return requests.post(url, files=files)
-=======
-        if auto_push:
-            self.push_from_dataset_stage()
-        return self
-
-    def __str__(self) -> str:
-        return f"Workflow\n\
-- Workflow Name: {self._element.name}\n\
-- Workflow ID: {self._element.id}\n\
-- Connected Dataset ID: {self.datasets[0].id}\n\
-- Conneted Dataset Name: {self.datasets[0].name}"
->>>>>>> 4e7e545d
+        return requests.post(url, files=files)