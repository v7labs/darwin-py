--- conflicted
+++ resolved
@@ -9,11 +9,7 @@
 from pydantic import BaseModel, root_validator, validator
 from requests.adapters import HTTPAdapter, Retry
 
-<<<<<<< HEAD
 from darwin.future.core.types.common import QueryString
-from darwin.future.core.types.query import Query
-=======
->>>>>>> e3bff5e9
 from darwin.future.exceptions.client import NotFound, Unauthorized
 
 JSONType = Dict[str, Any]  # type: ignore
@@ -187,24 +183,8 @@
 
         return response.json()
 
-<<<<<<< HEAD
-    def cursor(self) -> Cursor:  # type: ignore
-        # TODO Remove type ignore when Cursor is implemented
-        pass
-
-    def _contain_qs_and_endpoint(self, endpoint: str, query_string: Optional[QueryString] = None) -> str:
-        if not query_string:
-            return endpoint
-
-        assert "?" not in endpoint
-        return endpoint + "?" + str(query_string)
-
-    def get(self, endpoint: str, query_string: Optional[QueryString] = None) -> JSONType:
-        return self._generic_call(self.session.get, self._contain_qs_and_endpoint(endpoint, query_string))
-=======
     def get(self, endpoint: str) -> JSONType:
         return self._generic_call(self.session.get, endpoint)
->>>>>>> e3bff5e9
 
     def put(self, endpoint: str, data: dict) -> JSONType:
         return self._generic_call(self.session.put, endpoint, data)
