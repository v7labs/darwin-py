from __future__ import annotations

from abc import ABC, abstractmethod
from enum import Enum
from typing import Any, Callable, Generic, List, Literal, Optional, TypedDict, TypeVar

from darwin.future.data_objects.team import Team
from darwin.future.pydantic_base import DefaultDarwin

<<<<<<< HEAD
from darwin.future.core.client import Client
from darwin.future.data_objects.darwin_meta import DefaultDarwin

T = TypeVar("T", bound=DefaultDarwin)


class Modifiers(Enum):
    GREATER_THAN = ">"
    LESS_THAN = "<"
    GREATER_EQUAL = ">="
    LESS_EQUAL = "<="
    NOT_EQUAL = "!="
    CONTAINS = "contains"
=======
>>>>>>> 68c9a545

class QueryFilter(DefaultDarwin):
    """Basic query filter with a name and a parameter

    Attributes
    ----------
    name: str
    param: str
    """

    name: str
    param: str
    modifier: Optional[Modifiers] = None

    def filter_attr(self, attr: Any) -> bool:  # type: ignore
        caster: Callable[[str], Any] = type(attr)  # type: ignore
        param = caster(self.param)  # attempt to cast the param to the type of the attribute
        if self.modifier is None:
            return attr == param
        elif self.modifier == Modifiers.GREATER_EQUAL:
            return attr >= param
        elif self.modifier == Modifiers.GREATER_THAN:
            return attr > param
        elif self.modifier == Modifiers.LESS_EQUAL:
            return attr <= param
        elif self.modifier == Modifiers.LESS_THAN:
            return attr < param
        elif self.modifier == Modifiers.NOT_EQUAL:
            return attr != param
        elif self.modifier == Modifiers.CONTAINS:
            return param in attr
        else:
            raise ValueError(f"Unknown modifier {self.modifier}")


class Query(Generic[T], ABC):
    """Basic Query object with methods to manage filters
    Methods:
        filter: adds a filter to the query object, returns a new query object
    """

    def __init__(self, filters: Optional[List[QueryFilter]] = None):
        self.filters = filters

    def filter(self, filter: QueryFilter) -> Query[T]:
        return self + filter

    def __add__(self, filter: QueryFilter) -> Query[T]:
        assert filter is not None
        assert isinstance(filter, QueryFilter)
        if self.filters is None:
            self.filters = []
        return self.__class__([*self.filters, filter])

    def __sub__(self, filter: QueryFilter) -> Query[T]:
        assert filter is not None
        assert isinstance(filter, QueryFilter)
        if self.filters is None:
            return self
        return self.__class__([f for f in self.filters if f != filter])

    def __iadd__(self, filter: QueryFilter) -> Query[T]:
        assert filter is not None
        assert isinstance(filter, QueryFilter)
        if self.filters is None:
            self.filters = [filter]
            return self
        self.filters.append(filter)
        return self

    def __isub__(self, filter: QueryFilter) -> Query[T]:
        assert filter is not None
        assert isinstance(filter, QueryFilter)
        if self.filters is None:
            return self
        self.filters = [f for f in self.filters if f != filter]
        return self

    def __len__(self) -> int:
        if self.filters is None:
            return 0
        return len(self.filters)

    def __iter__(self) -> Query[T]:
        self.n = 0
        return self

    def __next__(self) -> QueryFilter:
        if self.filters is None:
            self.filters = []
        if self.n < len(self.filters):
            result = self.filters[self.n]
            self.n += 1
            return result
        else:
            raise StopIteration

    @abstractmethod
    def where(self, filter: QueryFilter) -> Query[T]:
        raise NotImplementedError("Not implemented")

    @abstractmethod
    def collect(self, client: Client) -> List[T]:
        raise NotImplementedError("Not implemented")

    def _generic_execute_filter(self, objects: List[T], filter: QueryFilter) -> List[T]:
        return [m for m in objects if filter.filter_attr(getattr(m, filter.name))]


class ServerSideQuery(Query):
    """Server side query object
    TODO: add server specific methods and paramenters
    """


class ClientSideQuery(Query):
    """Client side query object
    TODO: add client side specific methods and parameters
    """

    def __init__(self, model: DefaultDarwin, filters: Optional[List[QueryFilter]] = None):
        super().__init__(filters)
        self.model = model<|MERGE_RESOLUTION|>--- conflicted
+++ resolved
@@ -2,16 +2,13 @@
 
 from abc import ABC, abstractmethod
 from enum import Enum
-from typing import Any, Callable, Generic, List, Literal, Optional, TypedDict, TypeVar
+from typing import Any, Callable, Dict, Generic, List, Optional, TypeVar
 
-from darwin.future.data_objects.team import Team
+from darwin.future.core.client import Client
 from darwin.future.pydantic_base import DefaultDarwin
 
-<<<<<<< HEAD
-from darwin.future.core.client import Client
-from darwin.future.data_objects.darwin_meta import DefaultDarwin
-
 T = TypeVar("T", bound=DefaultDarwin)
+Param = Dict[str, Any]  # type: ignore
 
 
 class Modifiers(Enum):
@@ -21,8 +18,7 @@
     LESS_EQUAL = "<="
     NOT_EQUAL = "!="
     CONTAINS = "contains"
-=======
->>>>>>> 68c9a545
+
 
 class QueryFilter(DefaultDarwin):
     """Basic query filter with a name and a parameter
@@ -121,7 +117,7 @@
             raise StopIteration
 
     @abstractmethod
-    def where(self, filter: QueryFilter) -> Query[T]:
+    def where(self, param: Param) -> Query[T]:
         raise NotImplementedError("Not implemented")
 
     @abstractmethod
