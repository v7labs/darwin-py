--- conflicted
+++ resolved
@@ -12,24 +12,14 @@
 
 
 @fixture
-<<<<<<< HEAD
 def _delete_by_slug_mock() -> Generator:
-    with patch.object(DatasetMeta, "_delete_by_slug") as mock:
-=======
-def _delete_by_slug_mock():  # type: ignore
     with patch.object(Dataset, "_delete_by_slug") as mock:
->>>>>>> f9fc61d6
         yield mock
 
 
 @fixture
-<<<<<<< HEAD
 def _delete_by_id_mock() -> Generator:
-    with patch.object(DatasetMeta, "_delete_by_id") as mock:
-=======
-def _delete_by_id_mock():  # type: ignore
     with patch.object(Dataset, "_delete_by_id") as mock:
->>>>>>> f9fc61d6
         yield mock
 
 
