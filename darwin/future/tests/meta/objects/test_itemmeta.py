from uuid import UUID

import pytest
import responses
from responses import json_params_matcher

from darwin.future.data_objects.item import ItemLayout, ItemSlot
from darwin.future.exceptions import BadRequest
from darwin.future.meta.objects.item import Item
from darwin.future.tests.meta.objects.fixtures import *


def test_item_properties(item: Item) -> None:
    assert isinstance(item.name, str)
    assert isinstance(item.id, UUID)
    assert isinstance(item.slots, list)
    for slot in item.slots:
        assert isinstance(slot, ItemSlot)
    assert isinstance(item.path, str)
    assert isinstance(item.dataset_id, int)
    assert isinstance(item.processing_status, str)
    assert isinstance(item.archived, (bool, type(None)))
    assert isinstance(item.priority, (int, type(None)))
    assert isinstance(item.tags, (list, dict, type(None)))
    assert isinstance(item.layout, (ItemLayout, type(None)))


def test_delete(item: Item) -> None:
    with responses.RequestsMock() as rsps:
        team_slug = item.meta_params["team_slug"]
        dataset_id = item.meta_params["dataset_id"]
        rsps.add(
            rsps.DELETE,
            item.client.config.api_endpoint + f"v2/teams/{team_slug}/items",
            status=200,
            match=[
                json_params_matcher(
                    {
                        "filters": {
                            "item_ids": [str(item.id)],
                            "dataset_ids": [dataset_id],
                        }
                    }
                )
            ],
            json={},
        )
        item.delete()


<<<<<<< HEAD
def test_delete_with_bad_team_slug(item: Item) -> None:
    with pytest.raises(AssertionError):
        item.meta_params["team_slug"] = 123
        item.delete()


def test_archive(item: Item) -> None:
    with responses.RequestsMock() as rsps:
        team_slug = item.meta_params["team_slug"]
        dataset_id = item.meta_params["dataset_id"]
        rsps.add(
            rsps.POST,
            item.client.config.api_endpoint + f"v2/teams/{team_slug}/items/archive",
            status=200,
=======
def test_move_to_folder(item: Item) -> None:
    with responses.RequestsMock() as rsps:
        team_slug = item.meta_params["team_slug"]
        dataset_id = item.meta_params["dataset_id"]
        path = "/new_folder"
        rsps.add(
            rsps.POST,
            item.client.config.api_endpoint + f"v2/teams/{team_slug}/items/path",
            status=200,
            match=[
                json_params_matcher(
                    {
                        "filters": {
                            "item_ids": [str(item.id)],
                            "dataset_ids": [dataset_id],
                        },
                        "path": path,
                    }
                )
            ],
            json={},
        )
        item.move_to_folder(path)


def test_move_to_folder_raises_on_incorrect_parameters(item: Item) -> None:
    with responses.RequestsMock() as rsps:
        team_slug = item.meta_params["team_slug"]
        dataset_id = item.meta_params["dataset_id"]
        path = 1234
        rsps.add(
            rsps.POST,
            item.client.config.api_endpoint + f"v2/teams/{team_slug}/items/path",
            status=400,
>>>>>>> edd9c764
            match=[
                json_params_matcher(
                    {
                        "filters": {
                            "item_ids": [str(item.id)],
                            "dataset_ids": [dataset_id],
<<<<<<< HEAD
                        }
=======
                        },
                        "path": path,
>>>>>>> edd9c764
                    }
                )
            ],
            json={},
        )
<<<<<<< HEAD
        item.archive()


def test_archive_with_bad_team_slug(item: Item) -> None:
    with pytest.raises(AssertionError):
        item.meta_params["team_slug"] = 123
        item.archive()
=======
        with pytest.raises(BadRequest):
            item.move_to_folder(path)


def test_restore(item: Item) -> None:
    with responses.RequestsMock() as rsps:
        team_slug = item.meta_params["team_slug"]
        dataset_id = item.meta_params["dataset_id"]
        rsps.add(
            rsps.POST,
            item.client.config.api_endpoint + f"v2/teams/{team_slug}/items/restore",
            status=200,
            match=[
                json_params_matcher(
                    {
                        "filters": {
                            "item_ids": [str(item.id)],
                            "dataset_ids": [dataset_id],
                        }
                    }
                )
            ],
            json={},
        )
        item.restore()
>>>>>>> edd9c764
<|MERGE_RESOLUTION|>--- conflicted
+++ resolved
@@ -46,24 +46,14 @@
             json={},
         )
         item.delete()
-
-
-<<<<<<< HEAD
+        
+        
 def test_delete_with_bad_team_slug(item: Item) -> None:
     with pytest.raises(AssertionError):
         item.meta_params["team_slug"] = 123
         item.delete()
 
 
-def test_archive(item: Item) -> None:
-    with responses.RequestsMock() as rsps:
-        team_slug = item.meta_params["team_slug"]
-        dataset_id = item.meta_params["dataset_id"]
-        rsps.add(
-            rsps.POST,
-            item.client.config.api_endpoint + f"v2/teams/{team_slug}/items/archive",
-            status=200,
-=======
 def test_move_to_folder(item: Item) -> None:
     with responses.RequestsMock() as rsps:
         team_slug = item.meta_params["team_slug"]
@@ -98,35 +88,28 @@
             rsps.POST,
             item.client.config.api_endpoint + f"v2/teams/{team_slug}/items/path",
             status=400,
->>>>>>> edd9c764
             match=[
                 json_params_matcher(
                     {
                         "filters": {
                             "item_ids": [str(item.id)],
                             "dataset_ids": [dataset_id],
-<<<<<<< HEAD
-                        }
-=======
                         },
                         "path": path,
->>>>>>> edd9c764
                     }
                 )
             ],
             json={},
         )
-<<<<<<< HEAD
-        item.archive()
-
-
-def test_archive_with_bad_team_slug(item: Item) -> None:
-    with pytest.raises(AssertionError):
-        item.meta_params["team_slug"] = 123
-        item.archive()
-=======
         with pytest.raises(BadRequest):
             item.move_to_folder(path)
+            
+          
+def test_move_to_folder_with_bad_team_slug(item: Item) -> None:
+    with pytest.raises(AssertionError):
+        path = "/new_folder"
+        item.meta_params["team_slug"] = 123
+        item.move_to_folder(path)
 
 
 def test_restore(item: Item) -> None:
@@ -150,4 +133,38 @@
             json={},
         )
         item.restore()
->>>>>>> edd9c764
+        
+        
+def test_restore_with_bad_team_slug(item: Item) -> None:
+    with pytest.raises(AssertionError):
+        item.meta_params["team_slug"] = 123
+        item.restore()
+        
+
+def test_archive(item: Item) -> None:
+    with responses.RequestsMock() as rsps:
+        team_slug = item.meta_params["team_slug"]
+        dataset_id = item.meta_params["dataset_id"]
+        rsps.add(
+            rsps.POST,
+            item.client.config.api_endpoint + f"v2/teams/{team_slug}/items/archive",
+            status=200,
+            match=[
+                json_params_matcher(
+                    {
+                        "filters": {
+                            "item_ids": [str(item.id)],
+                            "dataset_ids": [dataset_id],
+                        }
+                    }
+                )
+            ],
+            json={},
+        )
+        item.archive()
+
+
+def test_archive_with_bad_team_slug(item: Item) -> None:
+    with pytest.raises(AssertionError):
+        item.meta_params["team_slug"] = 123
+        item.archive()