from pathlib import Path
from typing import List
from uuid import uuid4

import orjson as json
import pytest

from darwin.future.core.client import ClientCore, DarwinConfig
from darwin.future.data_objects.dataset import DatasetCore
from darwin.future.data_objects.item import ItemCore, ItemLayout, ItemSlot
from darwin.future.data_objects.properties import (
    FullProperty,
<<<<<<< HEAD
    PropertyGranularity,
    PropertyValue,
=======
    PropertyValue,
    PropertyGranularity,
>>>>>>> b1f3e213
)
from darwin.future.data_objects.team import TeamCore, TeamMemberCore
from darwin.future.data_objects.team_member_role import TeamMemberRole
from darwin.future.data_objects.workflow import WorkflowCore


@pytest.fixture
def base_property_value() -> PropertyValue:
    return PropertyValue(
        id="0",
        position=0,
        type="string",
        value="test-value",
        color="rgba(0,0,0,0)",
    )


@pytest.fixture
def base_property_object(base_property_value: PropertyValue) -> FullProperty:
    return FullProperty(
        id="0",
        name="test-property",
        type="text",
        description="test-description",
        required=False,
        slug="test-property",
        team_id=0,
        annotation_class_id=0,
        property_values=[base_property_value],
        granularity=PropertyGranularity.section,
        options=[base_property_value],
        granularity=PropertyGranularity("section"),
    )


@pytest.fixture
def base_config() -> DarwinConfig:
    return DarwinConfig(
        api_key="test_key",
        base_url="http://test_url.com/",
        api_endpoint="http://test_url.com/api/",
        default_team="default-team",
        datasets_dir=Path("datasets"),
        teams={},
    )


@pytest.fixture
def items_json(item_core_list: List[ItemCore]) -> List[dict]:
    items: List[dict] = []
    for item in item_core_list:
        temp = dict(item)
        temp["id"] = str(temp["id"])
        temp["slots"] = [dict(slot) for slot in temp["slots"]]
        temp["layout"] = dict(temp["layout"])
        items.append(temp)
    return items


@pytest.fixture
def item_core_list() -> List[ItemCore]:
    items = []
    for i in range(5):
        slot = ItemSlot(slot_name=f"slot_{i}", file_name=f"file_{i}.jpg")
        layout = ItemLayout(slots=[f"slot_{i}"], type="grid", version=1)
        item = ItemCore(
            name=f"item_{i}",
            id=uuid4(),
            slots=[slot],
            dataset_id=i,
            processing_status="processed",
            layout=layout,
        )
        items.append(item)
    return items


@pytest.fixture
def base_client(base_config: DarwinConfig) -> ClientCore:
    return ClientCore(base_config)


@pytest.fixture
def base_team_json() -> dict:
    return {"slug": "test-team", "id": "0", "name": "test-team"}


@pytest.fixture
def base_team(base_team_json: dict) -> TeamCore:
    return TeamCore.model_validate(base_team_json)


@pytest.fixture
def base_item_json() -> dict:
    return {
        "name": "test-item",
        "id": "123e4567-e89b-12d3-a456-426655440000",
        "slots": [
            {"slot_name": "slot1", "file_name": "file1.jpg", "fps": 30},
            {"slot_name": "slot2", "file_name": "file2.jpg", "fps": 24},
        ],
        "path": "/",
        "archived": False,
        "priority": None,
        "tags": [],
        "layout": None,
    }


@pytest.fixture
def base_item_json_response() -> dict:
    return {
        "name": "test-item",
        "id": "123e4567-e89b-12d3-a456-426655440000",
        "slots": [
            {"slot_name": "slot1", "file_name": "file1.jpg", "fps": 1},
            {"slot_name": "slot2", "file_name": "file2.jpg", "fps": 1},
        ],
        "path": "/",
        "archived": False,
        "priority": None,
        "tags": [],
        "layout": None,
        "dataset_id": 101,
        "processing_status": "complete",
    }


@pytest.fixture
def base_items_json_response(base_item_json_response: dict) -> dict:
    return {"items": [base_item_json_response]}


@pytest.fixture
def base_item(base_item_json: dict) -> ItemCore:
    return ItemCore.model_validate(base_item_json)


@pytest.fixture
def base_workflow(base_single_workflow_object: dict) -> WorkflowCore:
    return WorkflowCore.model_validate(base_single_workflow_object)


@pytest.fixture
def base_team_member_json() -> dict:
    return {
        "email": "email",
        "id": "0",
        "first_name": "first",
        "last_name": "last",
        "role": "member",
        "team_id": "0",
        "user_id": "0",
    }


@pytest.fixture
def base_team_member(base_team_member_json: dict) -> TeamMemberCore:
    return TeamMemberCore.model_validate(base_team_member_json)


@pytest.fixture
def base_team_members_json(base_team_member_json: dict) -> List[dict]:
    members = []
    for item in TeamMemberRole:
        member_w_role = base_team_member_json.copy()
        member_w_role["role"] = item.value
        members.append(member_w_role)
    return members


@pytest.fixture
def team_members(base_team_members_json: List[dict]) -> List[TeamMemberCore]:
    return [TeamMemberCore.model_validate(item) for item in base_team_members_json]


@pytest.fixture
def base_dataset_json() -> dict:
    return {
        "name": "Test Dataset",
        "slug": "test-dataset",
        "id": "1",
        "releases": [],
    }


@pytest.fixture
def base_dataset_json_with_releases() -> dict:
    dataset = base_dataset_json()
    dataset["releases"] = [
        {"name": "release1"},
        {"name": "release2"},
    ]

    return dataset


@pytest.fixture
def base_dataset(base_dataset_json: dict) -> DatasetCore:
    return DatasetCore.model_validate(base_dataset_json)


def base_dataset_with_releases(base_dataset_json_with_releases: dict) -> DatasetCore:
    return DatasetCore.model_validate(base_dataset_json_with_releases)


@pytest.fixture
def base_datasets_json(base_dataset_json: dict) -> List[dict]:
    def transform_dataset(dataset_json_dict: dict, id: int) -> dict:
        dataset = dataset_json_dict.copy()

        dataset["id"] = id
        dataset["slug"] = f"{dataset['slug']}-{id}"
        dataset["name"] = f"{dataset['name']} {id}"

        return dataset

    # fmt: off
    return [
        transform_dataset(base_dataset_json, 1),
        transform_dataset(base_dataset_json, 2),
    ]
    # fmt: on


@pytest.fixture
def base_datasets_json_with_releases(base_dataset_json: dict) -> List[dict]:
    def transform_dataset(dataset_json_dict: dict, id: int) -> dict:
        dataset = dataset_json_dict.copy()

        dataset["id"] = id
        dataset["slug"] = f"{dataset['slug']}-{id}"
        dataset["name"] = f"{dataset['name']} {id}"
        dataset["releases"] = (
            [{"name": "release2"}] if id % 2 == 0 else [{"name": "release1"}]
        )

        return dataset

    # fmt: off
    return [
        transform_dataset(base_dataset_json, 1),
        transform_dataset(base_dataset_json, 2),
        transform_dataset(base_dataset_json, 3),
        transform_dataset(base_dataset_json, 4),
    ]
    # fmt: on


@pytest.fixture
def workflow_json() -> str:
    # fmt: off
    path = (
        Path(__file__).parent / 
        ".." / "data_objects" / 
        "workflow" / "data" / "workflow.json"
    ).resolve()
    # fmt: on
    assert path.exists()

    return path.read_bytes().decode("utf-8").replace("\n", "")


@pytest.fixture
def base_single_workflow_json(workflow_json: str) -> str:
    return f"[{workflow_json}]"


@pytest.fixture
def base_workflows_json(workflow_json: str) -> str:
    return f"[{workflow_json}, {workflow_json}, {workflow_json}]"


@pytest.fixture
def base_workflows_object(base_workflows_json: str) -> list:
    return json.loads(base_workflows_json)


@pytest.fixture
def base_single_workflow_object(base_workflows_object: dict) -> list:
    return base_workflows_object[0]


@pytest.fixture
def base_filterable_workflows() -> list:
    return [
        {
            "id": "6dca86a3-48fb-40cc-8594-88310f5f1fdf",
            "name": "test-workflow-1",
            "team_id": "100",
            "inserted_at": "2021-06-01T15:00:00.000+00:00",
            "updated_at": "2021-06-05T15:00:00.000+00:00",
            "dataset": {
                "id": 1,
                "name": "test-dataset-1",
                "instructions": "test-instructions-1",
            },
            "stages": [
                {
                    "id": "53d2c997-6bb0-4766-803c-3c8d1fb21072",
                    "name": "stage-1",
                    "type": "annotate",
                    "assignable_users": [
                        {
                            "stage_id": "d96a4865-f7d1-466a-abc6-5a61b2339c16",
                            "user_id": "1",
                        },
                        {
                            "stage_id": "70adf8be-d6b5-4f54-9d99-ecf1c6959442",
                            "user_id": "2",
                        },
                    ],
                    "edges": [
                        {
                            "id": "5e858c07-28d7-48b5-a7a3-4697f3212d7c",
                            "name": "edge-1",
                            "source_stage_id": None,
                            "target_stage_id": "6aeb1b33-9234-4d00-95e7-97b8e477ee02",
                        },
                        {
                            "id": "6aeb1b33-9234-4d00-95e7-97b8e477ee02",
                            "name": "edge-2",
                            "source_stage_id": "5e858c07-28d7-48b5-a7a3-4697f3212d7c",
                            "target_stage_id": "32151eaf-edbd-4703-9049-50803f1df2bf",
                        },
                        {
                            "id": "9b527a3d-c765-42fd-88b6-594f5b411c07",
                            "name": "edge-3",
                            "source_stage_id": "6aeb1b33-9234-4d00-95e7-97b8e477ee02",
                            "target_stage_id": None,
                        },
                    ],
                }
            ],
            "thumbnails": [
                "https://0.0.0.0/thumbnails/1.png",
                "https://0.0.0.0/thumbnails/2.png",
                "https://0.0.0.0/thumbnails/3.png",
            ],
        },
        {
            "id": "e34fe935-4a1c-4231-bb55-454e2ac7673f",
            "name": "test-workflow-2",
            "team_id": "100",
            "inserted_at": "2021-06-03T15:00:00.000+00:00",
            "updated_at": "2021-06-05T15:00:00.000+00:00",
            "dataset": {
                "id": 2,
                "name": "test-dataset-2",
                "instructions": "test-instructions-1",
            },
            "stages": [
                {
                    "id": "aabd5e3a-4ccd-4cc3-8cc1-c8455972c101",
                    "name": "stage-1",
                    "type": "annotate",
                    "assignable_users": [
                        {
                            "stage_id": "d96a4865-f7d1-466a-abc6-5a61b2339c16",
                            "user_id": "1",
                        },
                        {
                            "stage_id": "70adf8be-d6b5-4f54-9d99-ecf1c6959442",
                            "user_id": "2",
                        },
                    ],
                    "edges": [
                        {
                            "id": "42c53da7-e3f2-4c81-bec7-449439cef694",
                            "name": "edge-1",
                            "source_stage_id": None,
                            "target_stage_id": "b5da9e56-4bf4-4a00-826d-741d1febd3da",
                        },
                        {
                            "id": "8ea42761-8971-4be1-b359-66fc878a807b",
                            "name": "edge-2",
                            "source_stage_id": "b5da9e56-4bf4-4a00-826d-741d1febd3da",
                            "target_stage_id": "2a3d8f47-dba6-4fdb-88e0-beb4b2a5ed24",
                        },
                        {
                            "id": "2a3d8f47-dba6-4fdb-88e0-beb4b2a5ed24",
                            "name": "edge-3",
                            "source_stage_id": "8ea42761-8971-4be1-b359-66fc878a807b",
                            "target_stage_id": None,
                        },
                    ],
                }
            ],
            "thumbnails": [
                "https://0.0.0.0/thumbnails/4.png",
                "https://0.0.0.0/thumbnails/5.png",
                "https://0.0.0.0/thumbnails/6.png",
            ],
        },
        {
            "id": "45cf0abe-58a2-4878-b171-4fb5421a1c39",
            "name": "test-workflow-3",
            "team_id": "100",
            "inserted_at": "2021-06-05T15:00:00.000+00:00",
            "updated_at": "2021-06-10T15:00:00.000+00:00",
            "dataset": {
                "id": 3,
                "name": "test-dataset-3",
                "instructions": "test-instructions-1",
            },
            "stages": [
                {
                    "id": "5445adcb-193d-4f76-adb0-0c6d5f5e4c04",
                    "name": "stage-1",
                    "type": "annotate",
                    "assignable_users": [
                        {
                            "stage_id": "16d390ad-2a6b-4232-8434-0489e9533afd",
                            "user_id": "1",
                        },
                        {
                            "stage_id": "f9816ea0-4bcf-4293-a399-3d35770db59e",
                            "user_id": "2",
                        },
                    ],
                    "edges": [
                        {
                            "id": "7dc64300-dc1b-42f3-825f-de09ece4ed6f",
                            "name": "edge-1",
                            "source_stage_id": None,
                            "target_stage_id": "d7510016-5286-4f72-a13c-e350fefb652b",
                        },
                        {
                            "id": "d7510016-5286-4f72-a13c-e350fefb652b",
                            "name": "edge-2",
                            "source_stage_id": "7dc64300-dc1b-42f3-825f-de09ece4ed6f",
                            "target_stage_id": "7233d3e4-ac01-4598-aada-1fc73e6fc518",
                        },
                        {
                            "id": "7233d3e4-ac01-4598-aada-1fc73e6fc518",
                            "name": "edge-3",
                            "source_stage_id": "d7510016-5286-4f72-a13c-e350fefb652b",
                            "target_stage_id": None,
                        },
                    ],
                }
            ],
            "thumbnails": [
                "https://0.0.0.0/thumbnails/7.png",
                "https://0.0.0.0/thumbnails/8.png",
                "https://0.0.0.0/thumbnails/9.png",
            ],
        },
    ]<|MERGE_RESOLUTION|>--- conflicted
+++ resolved
@@ -10,13 +10,8 @@
 from darwin.future.data_objects.item import ItemCore, ItemLayout, ItemSlot
 from darwin.future.data_objects.properties import (
     FullProperty,
-<<<<<<< HEAD
-    PropertyGranularity,
-    PropertyValue,
-=======
     PropertyValue,
     PropertyGranularity,
->>>>>>> b1f3e213
 )
 from darwin.future.data_objects.team import TeamCore, TeamMemberCore
 from darwin.future.data_objects.team_member_role import TeamMemberRole
@@ -48,7 +43,6 @@
         property_values=[base_property_value],
         granularity=PropertyGranularity.section,
         options=[base_property_value],
-        granularity=PropertyGranularity("section"),
     )
 
 
