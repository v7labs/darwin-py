"""
Holds helper functions that deal with downloading videos and images.
"""

import functools
import json
import time
import urllib
from pathlib import Path
from typing import Any, Callable, Iterator, Tuple

import deprecation
import requests
from darwin.dataset.utils import sanitize_filename
<<<<<<< HEAD
from darwin.datatypes import AnnotationFile
from darwin.utils import (
    get_response_content,
    is_image_extension_allowed,
    parse_darwin_json,
=======
from darwin.utils import (
    get_response_content,
    has_json_content_type,
    is_image_extension_allowed,
>>>>>>> e4ba93c0
)
from darwin.version import __version__
from rich.console import Console


@deprecation.deprecated(
    deprecated_in="0.7.5",
    removed_in="0.8.0",
    current_version=__version__,
    details="The api_url parameter will be removed.",
)
def download_all_images_from_annotations(
    api_key: str,
    api_url: str,
    annotations_path: Path,
    images_path: Path,
    force_replace: bool = False,
    remove_extra: bool = False,
    annotation_format: str = "json",
    use_folders: bool = False,
    video_frames: bool = False,
    force_slots: bool = False,
) -> Tuple[Callable[[], Iterator[Any]], int]:
    """
    Downloads the all images corresponding to a project.

    Parameters
    ----------
    api_key : str
        API Key of the current team
    api_url : str
        Url of the darwin API (e.g. 'https://darwin.v7labs.com/api/')
    annotations_path : Path
        Path where the annotations are located
    images_path : Path
        Path where to download the images
    force_replace : bool, default: False
        Forces the re-download of an existing image
    remove_extra : bool, default: False
        Removes existing images for which there is not corresponding annotation
    annotation_format : str, default: "json"
        Format of the annotations. Currently only JSON and xml are expected
    use_folders : bool, default: False
        Recreate folders
    video_frames : bool, default: False
        Pulls video frames images instead of video files
    force_slots: bool
        Pulls all slots of items into deeper file structure ({prefix}/{item_name}/{slot_name}/{file_name})

    Returns
    -------
    generator : function
        Generator for doing the actual downloads
    count : int
        The files count

    Raises
    ------
    ValueError
        If the given annotation file is not in darwin (json) or pascalvoc (xml) format.
    """
    Path(images_path).mkdir(exist_ok=True)
    if annotation_format not in ["json", "xml"]:
        raise ValueError(f"Annotation format {annotation_format} not supported")

    # Verify that there is not already image in the images folder
    unfiltered_files = images_path.rglob(f"*") if use_folders else images_path.glob(f"*")
    existing_images = {image.stem: image for image in unfiltered_files if is_image_extension_allowed(image.suffix)}

    annotations_to_download_path = []
    for annotation_path in annotations_path.glob(f"*.{annotation_format}"):
        annotation = parse_darwin_json(annotation_path, count=0)
        if annotation is None:
            continue

        if not force_replace:
            # Check collisions on image filename and json filename on the system
            if annotation.filename in existing_images:
                continue
            if sanitize_filename(annotation_path.stem) in existing_images:
                continue
        annotations_to_download_path.append(annotation_path)
        if len(annotation.slots) > 1:
            force_slots = True

    if remove_extra:
        # Removes existing images for which there is not corresponding annotation
        annotations_downloaded_stem = [a.stem for a in annotations_path.glob(f"*.{annotation_format}")]
        for existing_image in existing_images.values():
            if existing_image.stem not in annotations_downloaded_stem:
                print(f"Removing {existing_image} as there is no corresponding annotation")
                existing_image.unlink()
    # Create the generator with the partial functions
    count = len(annotations_to_download_path)
    generator = lambda: (
        functools.partial(
            download_image_from_annotation,
            api_key,
            api_url,
            annotation_path,
            images_path,
            annotation_format,
            use_folders,
            video_frames,
            force_slots,
        )
        for annotation_path in annotations_to_download_path
    )
    return generator, count


@deprecation.deprecated(
    deprecated_in="0.7.5",
    removed_in="0.8.0",
    current_version=__version__,
    details="The api_url parameter will be removed.",
)
def download_image_from_annotation(
    api_key: str,
    api_url: str,
    annotation_path: Path,
    images_path: Path,
    annotation_format: str,
    use_folders: bool,
    video_frames: bool,
    force_slots: bool,
) -> None:
    """
    Dispatches functions to download an image given an annotation.

    Parameters
    ----------
    api_key : str
        API Key of the current team
    api_url : str
        Url of the darwin API (e.g. 'https://darwin.v7labs.com/api/')
    annotation_path : Path
        Path where the annotation is located
    images_path : Path
        Path where to download the image
    annotation_format : str
        Format of the annotations. Currently only JSON is supported
    use_folders : bool
        Recreate folder structure
    video_frames : bool
        Pulls video frames images instead of video files
    force_slots: bool
        Pulls all slots of items into deeper file structure ({prefix}/{item_name}/{slot_name}/{file_name})

    Raises
    ------
    NotImplementedError
        If the format of the annotation is not supported.
    """

    console = Console()

    if annotation_format == "json":
        _download_image_from_json_annotation(
            api_key, annotation_path, images_path, use_folders, video_frames, force_slots
        )
    else:
        console.print("[bold red]Unsupported file format. Please use 'json'.")
        raise NotImplementedError


def _download_image_from_json_annotation(
    api_key: str, annotation_path: Path, image_path: Path, use_folders: bool, video_frames: bool, force_slots: bool
) -> None:
    annotation = parse_darwin_json(annotation_path, count=0)
    if annotation is None:
        return None

    # If we are using folders, extract the path for the image and create the folder if needed
    sub_path = annotation.remote_path if use_folders else Path("/")
    parent_path = Path(image_path) / Path(sub_path).relative_to(Path(sub_path).anchor)
    parent_path.mkdir(exist_ok=True, parents=True)

    annotation.slots.sort(key=lambda slot: slot.name or "0")
    if len(annotation.slots) > 0:
        if force_slots:
            _download_all_slots_from_json_annotation(annotation, api_key, parent_path, video_frames)
        else:
            _download_single_slot_from_json_annotation(annotation, api_key, parent_path, annotation_path, video_frames)


def _download_all_slots_from_json_annotation(annotation, api_key, parent_path, video_frames):
    for slot in annotation.slots:
        slot_path = parent_path / sanitize_filename(annotation.filename) / sanitize_filename(slot.name)
        slot_path.mkdir(exist_ok=True, parents=True)

        if video_frames and slot.type != "image":
            video_path: Path = slot_path / "sections"
            video_path.mkdir(exist_ok=True, parents=True)
            for i, frame_url in enumerate(slot.frame_urls or []):
                path = video_path / f"{i:07d}.png"
                _download_image(frame_url, path, api_key)
        else:
            for upload in slot.source_files:
                file_path = slot_path / sanitize_filename(upload["file_name"])
                _download_image(upload["url"], file_path, api_key)
                _update_local_path(annotation, upload["url"], file_path)


def _download_single_slot_from_json_annotation(annotation, api_key, parent_path, annotation_path, video_frames):
    slot = annotation.slots[0]

    if video_frames and slot.type != "image":
        video_path: Path = parent_path / annotation_path.stem
        video_path.mkdir(exist_ok=True, parents=True)
        for i, frame_url in enumerate(slot.frame_urls or []):
            path = video_path / f"{i:07d}.png"
            _download_image(frame_url, path, api_key)
    else:
        if len(slot.source_files) > 0:
            image_url = slot.source_files[0]["url"]
            image_path = parent_path / sanitize_filename(slot.filename or annotation.filename)
            _download_image(image_url, image_path, api_key)
            _update_local_path(annotation, image_url, image_path)


def _update_local_path(annotation: AnnotationFile, url, local_path):

    if annotation.version.major == 1:
        return

    # we modify raw json, as internal representation does't store all the data
    with annotation.path.open() as file:
        raw_annotation = json.load(file)

        for slot in raw_annotation["item"]["slots"]:
            for source_file in slot["source_files"]:
                if source_file["url"] == url:
                    source_file["local_path"] = str(local_path)

    with annotation.path.open(mode="w") as file:
        json.dump(raw_annotation, file, indent=4)


@deprecation.deprecated(
    deprecated_in="0.7.5",
    removed_in="0.8.0",
    current_version=__version__,
    details="Use the ``download_image_from_annotation`` instead.",
)
def download_image_from_json_annotation(
    api_key: str, api_url: str, annotation_path: Path, image_path: Path, use_folders: bool, video_frames: bool
) -> None:
    """
    Downloads an image given a ``.json`` annotation path and renames the json after the image's
    filename.

    Parameters
    ----------
    api_key : str
        API Key of the current team
    api_url : str
        Url of the darwin API (e.g. 'https://darwin.v7labs.com/api/')
    annotation_path : Path
        Path where the annotation is located
    image_path : Path
        Path where to download the image
    use_folders : bool
        Recreate folders
    video_frames : bool
        Pulls video frames images instead of video files
    """
    with annotation_path.open() as file:
        annotation = json.load(file)

    # If we are using folders, extract the path for the image and create the folder if needed
    sub_path = annotation["image"].get("path", "/") if use_folders else "/"
    parent_path = Path(image_path) / Path(sub_path).relative_to(Path(sub_path).anchor)
    parent_path.mkdir(exist_ok=True, parents=True)

    if video_frames and "frame_urls" in annotation["image"]:
        video_path: Path = parent_path / annotation_path.stem
        video_path.mkdir(exist_ok=True, parents=True)
        for i, frame_url in enumerate(annotation["image"]["frame_urls"]):
            path = video_path / f"{i:07d}.png"
            _download_image(frame_url, path, api_key)
    else:
        image_url = annotation["image"]["url"]
        image_path = parent_path / sanitize_filename(annotation["image"]["filename"])
        _download_image(image_url, image_path, api_key)


@deprecation.deprecated(
    deprecated_in="0.7.5",
    removed_in="0.8.0",
    current_version=__version__,
    details="Use the ``download_image_from_annotation`` instead.",
)
def download_image(url: str, path: Path, api_key: str) -> None:
    """
    Helper function: downloads one image from url.

    Parameters
    ----------
    url : str
        Url of the image to download
    path : Path
        Path where to download the image, with filename
    api_key : str
        API Key of the current team
    """
    if path.exists():
        return
    TIMEOUT: int = 60
    start: float = time.time()
    while True:
        if "token" in url:
            response: requests.Response = requests.get(url, stream=True)
        else:
            response = requests.get(url, headers={"Authorization": f"ApiKey {api_key}"}, stream=True)
        # Correct status: download image
        if response.ok:
            with open(str(path), "wb") as file:
                for chunk in response:
                    file.write(chunk)
            return
        # Fatal-error status: fail
        if 400 <= response.status_code <= 499:
            raise Exception(response.status_code, response.json())
        # Timeout
        if time.time() - start > TIMEOUT:
            raise Exception(f"Timeout url request ({url}) after {TIMEOUT} seconds.")
        time.sleep(1)


def _download_image(url: str, path: Path, api_key: str) -> None:
    if path.exists():
        return
    TIMEOUT: int = 60
    start: float = time.time()
    while True:
        if "token" in url:
            response: requests.Response = requests.get(url, stream=True)
        else:
            response = requests.get(url, headers={"Authorization": f"ApiKey {api_key}"}, stream=True)
        # Correct status: download image
        if response.ok and has_json_content_type(response):
            # this branch is a workaround for edge case in V1 when video file from external storage could be registered
            # with multiple keys (so that one file consist of several other)
            _fetch_multiple_files(path, response)
            return
        elif response.ok:
            _write_file(path, response)
            return
        # Fatal-error status: fail
        if 400 <= response.status_code <= 499:
            raise Exception(
                f"Request to ({url}) failed. Status code: {response.status_code}, content:\n{get_response_content(response)}."
            )
        # Timeout
        if time.time() - start > TIMEOUT:
            raise Exception(f"Timeout url request ({url}) after {TIMEOUT} seconds.")
        time.sleep(1)


def _fetch_multiple_files(path: Path, response: requests.Response) -> None:
    obj = response.json()
    if "urls" not in obj:
        raise Exception(f"Malformed response: {obj}")
    urls = obj["urls"]
    # remove extension from os file path, e.g /some/path/example.dcm -> /some/path/example
    # and create such directory
    dir_path = Path(path).with_suffix("")
    dir_path.mkdir(exist_ok=True, parents=True)
    for url in urls:
        # get filename which is last http path segment
        filename = urllib.parse.urlparse(url).path.rsplit("/", 1)[-1]
        path = dir_path / filename
        response = requests.get(url, stream=True)
        if response.ok:
            _write_file(path, response)
        else:
            raise Exception(
                f"Request to ({url}) failed. Status code: {response.status_code}, content:\n{get_response_content(response)}."
            )


def _write_file(path: Path, response: requests.Response) -> None:
    with open(str(path), "wb") as file:
        for chunk in response:
            file.write(chunk)<|MERGE_RESOLUTION|>--- conflicted
+++ resolved
@@ -12,18 +12,12 @@
 import deprecation
 import requests
 from darwin.dataset.utils import sanitize_filename
-<<<<<<< HEAD
 from darwin.datatypes import AnnotationFile
-from darwin.utils import (
-    get_response_content,
-    is_image_extension_allowed,
-    parse_darwin_json,
-=======
 from darwin.utils import (
     get_response_content,
     has_json_content_type,
     is_image_extension_allowed,
->>>>>>> e4ba93c0
+    parse_darwin_json,
 )
 from darwin.version import __version__
 from rich.console import Console
