import json
import shutil
import tempfile
import zipfile
from datetime import datetime
from pathlib import Path
from typing import TYPE_CHECKING, Callable, List, Optional
from urllib import parse

from darwin.dataset.download_manager import download_all_images_from_annotations
from darwin.dataset.identifier import DatasetIdentifier
from darwin.dataset.release import Release
from darwin.dataset.split_manager import split_dataset
from darwin.dataset.upload_manager import add_files_to_dataset
from darwin.dataset.utils import exhaust_generator, get_annotations, get_classes, make_class_lists
from darwin.exceptions import NotFound, UnsupportedExportFormat
from darwin.exporter.formats.darwin import build_annotation
from darwin.item import parse_dataset_item
from darwin.utils import find_files, parse_darwin_json, split_video_annotation, urljoin
from darwin.validators import name_taken, validation_error

if TYPE_CHECKING:
    from darwin.client import Client


class RemoteDataset:
    def __init__(
        self,
        client: "Client",
        team: str,
        name: str,
        slug: str,
        dataset_id: int,
        image_count: int = 0,
        progress: float = 0,
    ):
        """Inits a DarwinDataset.
        This class manages the remote and local versions of a dataset hosted on Darwin.
        It allows several dataset management operations such as syncing between
        remote and local, pulling a remote dataset, removing the local files, ...

        Parameters
        ----------
        name : str
            Name of the datasets as originally displayed on Darwin.
            It may contain white spaces, capital letters and special characters, e.g. `Bird Species!`
        slug : str
            This is the dataset name with everything lower-case, removed specials characters and
            spaces are replaced by dashes, e.g., `bird-species`. This string is unique within a team
        dataset_id : int
            Unique internal reference from the Darwin backend
        image_count : int
            Dataset size (number of images)
        progress : float
            How much of the dataset has been annotated 0.0 to 1.0 (1.0 == 100%)
        client : Client
            Client to use for interaction with the server
        """
        self.team = team
        self.name = name
        self.slug = slug or name
        self.dataset_id = dataset_id
        self.image_count = image_count
        self.progress = progress
        self.client = client

    def push(
        self,
        files_to_upload: List[str],
        blocking: bool = True,
        multi_threaded: bool = True,
        fps: int = 1,
        as_frames: bool = False,
        files_to_exclude: Optional[List[str]] = None,
        resume: bool = False,
        path: Optional[str] = None,
    ):
        """Uploads a local dataset (images ONLY) in the datasets directory.

        Parameters
        ----------
        files_to_upload : list[Path]
            List of files to upload. It can be a folder.
        blocking : bool
            If False, the dataset is not uploaded and a generator function is returned instead
        multi_threaded : bool
            Uses multiprocessing to upload the dataset in parallel.
            If blocking is False this has no effect.
        files_to_exclude : list[str]
            List of files to exclude from the file scan (which is done only if files is None)
        fps : int
            Number of file per seconds to upload
        as_frames: bool
            Annotate as video.
        resume : bool
            Flag for signalling the resuming of a push
        path: str
            Optional path to put the files into

        Returns
        -------
        generator : function
            Generator for doing the actual uploads. This is None if blocking is True
        count : int
            The files count
        """

        # paths needs to start with /
        if path and path[0] != "/":
            path = f"/{path}"

        # This is where the responses from the upload function will be saved/load for resume
        self.local_path.parent.mkdir(exist_ok=True)
        responses_path = self.local_path.parent / ".upload_responses.json"
        # Init optional parameters
        if files_to_exclude is None:
            files_to_exclude = []
        if files_to_upload is None:
            raise NotFound("Dataset location not found. Check your path.")

        if resume:
            if not responses_path.exists():
                raise NotFound("Dataset location not found. Check your path.")
            with responses_path.open() as f:
                logged_responses = json.load(f)
            files_to_exclude.extend(
                [
                    response["file_path"]
                    for response in logged_responses
                    if response["s3_response_status_code"].startswith("2")
                ]
            )

        files_to_upload = find_files(files=files_to_upload, recursive=True, files_to_exclude=files_to_exclude)

        if not files_to_upload:
            raise ValueError("No files to upload, check your path, exclusion filters and resume flag")

        progress, count = add_files_to_dataset(
            client=self.client,
            dataset_id=str(self.dataset_id),
            filenames=files_to_upload,
            fps=fps,
            as_frames=as_frames,
            team=self.team,
            path=path,
        )

        # If blocking is selected, upload the dataset remotely
        if blocking:
            responses = exhaust_generator(progress=progress, count=count, multi_threaded=multi_threaded)
            # Log responses to file
            if responses:
                responses = [{k: str(v) for k, v in response.items()} for response in responses]
                if resume:
                    responses.extend(logged_responses)
                with responses_path.open("w") as f:
                    json.dump(responses, f)
            return None, count
        else:
            return progress, count

    def split_video_annotations(self, release_name: str = "latest"):
        release_dir = self.local_path / f"releases/{release_name}"
        video_frame_annotations_path = release_dir / "annotations"

        for count, annotation_file in enumerate(video_frame_annotations_path.glob("*.json")):
            darwin_annotation = parse_darwin_json(annotation_file, count)
            if not darwin_annotation.is_video:
                continue

            frame_annotations = split_video_annotation(darwin_annotation)
            for frame_annotation in frame_annotations:
                annotation = build_annotation(frame_annotation)

                (video_frame_annotations_path / annotation_file.stem).mkdir(exist_ok=True, parents=True)

                stem = frame_annotation.filename.split(".")[0]
                output_path = f"{(video_frame_annotations_path / stem)}.json"
                with open(output_path, "w") as f:
                    json.dump(annotation, f)

            # Finally delete video annotations
            annotation_file.unlink()

        # Update class list, which is used when loading local annotations in a dataset
        make_class_lists(release_dir)

    def pull(
        self,
        *,
        release: Optional[Release] = None,
        blocking: bool = True,
        multi_threaded: bool = True,
        only_annotations: bool = False,
        force_replace: bool = False,
        remove_extra: bool = False,
        subset_filter_annotations_function: Optional[Callable] = None,
        subset_folder_name: Optional[str] = None,
        use_folders: bool = False,
        video_frames: bool = False,
    ):
        """Downloads a remote project (images and annotations) in the datasets directory.

        Parameters
        ----------
        release: Release
            The release to pull
        blocking : bool
            If False, the dataset is not downloaded and a generator function is returned instead
        multi_threaded : bool
            Uses multiprocessing to download the dataset in parallel. If blocking is False this has no effect.
        only_annotations: bool
            Download only the annotations and no corresponding images
        force_replace: bool
            Forces the re-download of an existing image
        remove_extra: bool
            Removes existing images for which there is not corresponding annotation
        subset_filter_annotations_function: Callable
            This function receives the directory where the annotations are downloaded and can
            perform any operation on them i.e. filtering them with custom rules or else.
            If it needs to receive other parameters is advised to use functools.partial() for it.
        subset_folder_name: str
            Name of the folder with the subset of the dataset. If not provided a timestamp is used.
        use_folders: bool
            Recreates folders from the dataset
        video_frames: bool
            Pulls video frames images instead of video files

        Returns
        -------
        generator : function
            Generator for doing the actual downloads. This is None if blocking is True
        count : int
            The files count
        """
        if release is None:
            release = self.get_release()

        if release.format != "json":
            raise UnsupportedExportFormat(release.format)

        release_dir = self.local_releases_path / release.name
        release_dir.mkdir(parents=True, exist_ok=True)

        with tempfile.TemporaryDirectory() as tmp_dir:
            tmp_dir = Path(tmp_dir)
            # Download the release from Darwin
            zip_file_path = release.download_zip(tmp_dir / "dataset.zip")
            with zipfile.ZipFile(zip_file_path) as z:
                # Extract annotations
                z.extractall(tmp_dir)
                # If a filtering function is provided, apply it
                if subset_filter_annotations_function is not None:
                    subset_filter_annotations_function(tmp_dir)
                    if subset_folder_name is None:
                        subset_folder_name = datetime.now().strftime("%m/%d/%Y_%H:%M:%S")
                annotations_dir = release_dir / (subset_folder_name or "") / "annotations"
                # Remove existing annotations if necessary
                if annotations_dir.exists():
                    try:
                        shutil.rmtree(annotations_dir)
                    except PermissionError:
                        print(f"Could not remove dataset in {annotations_dir}. Permission denied.")
                annotations_dir.mkdir(parents=True, exist_ok=False)
                # Move the annotations into the right folder and rename them to have the image
                # original filename as contained in the json
                for annotation_path in tmp_dir.glob("*.json"):
                    with annotation_path.open() as file:
                        annotation = json.load(file)
                    filename = Path(annotation["image"]["filename"]).stem
                    destination_name = annotations_dir / f"{filename}{annotation_path.suffix}"
                    shutil.move(str(annotation_path), str(destination_name))

        # Extract the list of classes and create the text files
        make_class_lists(release_dir)

        if release.latest:
            latest_dir = self.local_releases_path / "latest"
            if latest_dir.is_symlink():
                latest_dir.unlink()

            target_link = self.local_releases_path / release_dir.name
            latest_dir.symlink_to(target_link)

        if only_annotations:
            # No images will be downloaded
            return None, 0

        team_config = self.client.config.get_team(self.team)
        api_key = team_config.get("api_key")

        # Create the generator with the download instructions
        progress, count = download_all_images_from_annotations(
            api_key=api_key,
            api_url=self.client.url,
            annotations_path=annotations_dir,
            images_path=self.local_images_path,
            force_replace=force_replace,
            remove_extra=remove_extra,
            use_folders=use_folders,
            video_frames=video_frames,
        )
        if count == 0:
            return None, count

        # If blocking is selected, download the dataset on the file system
        if blocking:
            exhaust_generator(progress=progress(), count=count, multi_threaded=multi_threaded)
            return None, count
        else:
            return progress, count

    def remove_remote(self):
        """Archives (soft-deletion) the remote dataset"""
        self.client.put(f"datasets/{self.dataset_id}/archive", payload={}, team=self.team)

    def fetch_remote_files(self, filters: Optional[dict] = None):
        """Fetch and lists all files on the remote dataset"""
        base_url = f"/datasets/{self.dataset_id}/items"
<<<<<<< HEAD
        parameters = {"page[size]": 500}
=======
        parameters = {}
>>>>>>> 28542ffb
        if filters:
            for list_type in ["filenames", "statuses"]:
                if list_type in filters:
                    if type(filters[list_type]) is list:
                        parameters[list_type] = ",".join(filters[list_type])
                    else:
                        parameters[list_type] = filters[list_type]
            if "path" in filters:
                parameters["path"] = filters["path"]
            if "types" in filters:
                parameters["types"] = filters["types"]

        cursor = {"page[size]": 500}
        while True:
            response = self.client.post(f"{base_url}?{parse.urlencode(cursor)}", {"filter": parameters}, team=self.team)
            yield from [parse_dataset_item(item) for item in response["items"]]
            if response["metadata"]["next"]:
                cursor["page[from]"] = response["metadata"]["next"]
            else:
                return

    def archive(self, items):
        self.client.put(
            f"datasets/{self.dataset_id}/items/archive", {"filter": {"dataset_item_ids": [item.id for item in items]}}
        )

    def restore_archived(self, items):
        self.client.put(
            f"datasets/{self.dataset_id}/items/restore", {"filter": {"dataset_item_ids": [item.id for item in items]}}
        )

    def fetch_annotation_type_id_for_name(self, name: str):
        """Fetches annotation type id for a annotation type name, such as bounding_box"""
        annotation_types = self.client.get("/annotation_types")
        for annotation_type in annotation_types:
            if annotation_type["name"] == name:
                return annotation_type["id"]

    def create_annotation_class(self, name: str, type: str):
        type_id = self.fetch_annotation_type_id_for_name(type)
        return self.client.post(
            f"/annotation_classes",
            payload={
                "dataset_id": self.dataset_id,
                "name": name,
                "metadata": {"_color": "auto"},
                "annotation_type_ids": [type_id],
            },
            error_handlers=[name_taken, validation_error],
        )

    def fetch_remote_classes(self):
        """Fetches all remote classes on the remote dataset"""
        return self.client.get(f"/datasets/{self.dataset_id}/annotation_classes?include_tags=true")[
            "annotation_classes"
        ]

    def fetch_remote_attributes(self):
        """Fetches all remote attributes on the remote dataset"""
        return self.client.get(f"/datasets/{self.dataset_id}/attributes")

    def export(self, name: str, annotation_class_ids: Optional[List[str]] = None, include_url_token: bool = False):
        """Create a new release for the dataset

        Parameters
        ----------
        name: str
            Name of the release
        annotation_class_ids: List
            List of the classes to filter
        include_url_token: bool
            Should the image url in the export be include a token enabling access without team membership
        """
        if annotation_class_ids is None:
            annotation_class_ids = []
        payload = {
            "annotation_class_ids": annotation_class_ids,
            "name": name,
            "include_export_token": include_url_token,
        }
        self.client.post(
            f"/datasets/{self.dataset_id}/exports",
            payload=payload,
            team=self.team,
            error_handlers=[name_taken, validation_error],
        )

    def get_report(self, granularity="day"):
        return self.client.get(
            f"/reports/{self.team}/annotation?group_by=dataset,user&dataset_ids={self.dataset_id}&granularity={granularity}&format=csv&include=dataset.name,user.first_name,user.last_name,user.email",
            team=self.team,
            raw=True,
        ).text

    def get_releases(self):
        """Get a sorted list of releases with the most recent first

        Returns
        -------
        list(Release)
            Return a sorted list of releases with the most recent first
        Raises
        ------
        """
        try:
            releases_json = self.client.get(f"/datasets/{self.dataset_id}/exports", team=self.team)
        except NotFound:
            return []
        releases = [Release.parse_json(self.slug, self.team, payload) for payload in releases_json]
        return sorted(filter(lambda x: x.available, releases), key=lambda x: x.version, reverse=True)

    def get_release(self, name: str = "latest"):
        """Get a specific release for this dataset

        Parameters
        ----------
        name: str
            Name of the export

        Returns
        -------
        release: Release
            The selected release

        Raises
        ------
        NotFound
            The selected release does not exists
        """
        releases = self.get_releases()
        if not releases:
            raise NotFound(self.identifier)

        if name == "latest":
            return next((release for release in releases if release.latest))

        for release in releases:
            if str(release.name) == name:
                return release
        raise NotFound(self.identifier)

    def split(
        self,
        val_percentage: float = 0.1,
        test_percentage: float = 0,
        split_seed: int = 0,
        make_default_split: bool = True,
        release_name: Optional[str] = None,
    ):
        """
        Creates lists of file names for each split for train, validation, and test.
        Note: This functions needs a local copy of the dataset

        Parameters
        ----------
        val_percentage : float
            Percentage of images used in the validation set
        test_percentage : float
            Percentage of images used in the test set
        force_resplit : bool
            Discard previous split and create a new one
        split_seed : int
            Fix seed for random split creation
        make_default_split: bool
            Makes this split the default split
        release_name: str
            Version of the dataset
        """
        if not self.local_path.exists():
            raise NotFound(
                "Local dataset not found: the split is performed on the local copy of the dataset. \
                           Pull the dataset from Darwin first using pull()"
            )
        if release_name in ["latest", None]:
            release = self.get_release("latest")
            release_name = release.name

        split_dataset(
            self.local_path,
            release_name=release_name,
            val_percentage=val_percentage,
            test_percentage=test_percentage,
            split_seed=split_seed,
            make_default_split=make_default_split,
        )

    def classes(self, annotation_type: str, release_name: Optional[str] = None):
        """
        Returns the list of `class_type` classes

        Parameters
        ----------
        annotation_type
            The type of annotation classes, e.g. 'tag' or 'polygon'
        release_name: str
            Version of the dataset


        Returns
        -------
        classes: list
            List of classes in the dataset of type `class_type`
        """
        assert self.local_path.exists()
        if release_name in ["latest", None]:
            release = self.get_release("latest")
            release_name = release.name

        return get_classes(self.local_path, release_name=release_name, annotation_type=annotation_type)

    def annotations(
        self,
        partition: str,
        split: str = "split",
        split_type: str = "stratified",
        annotation_type: str = "polygon",
        release_name: Optional[str] = None,
        annotation_format: Optional[str] = "darwin",
    ):
        """
        Returns all the annotations of a given split and partition in a single dictionary

        Parameters
        ----------
        partition
            Selects one of the partitions [train, val, test]
        split
            Selects the split that defines the percetages used (use 'split' to select the default split
        split_type
            Heuristic used to do the split [random, stratified]
        annotation_type
            The type of annotation classes [tag, polygon]
        release_name: str
            Version of the dataset
        annotation_format: str
            Re-formatting of the annotation when loaded [coco, darwin]

        Returns
        -------
        dict
            Dictionary containing all the annotations of the dataset
        """
        assert self.local_path.exists()
        if release_name in ["latest", None]:
            release = self.get_release("latest")
            release_name = release.name

        for annotation in get_annotations(
            self.local_path,
            partition=partition,
            split=split,
            split_type=split_type,
            annotation_type=annotation_type,
            release_name=release_name,
            annotation_format=annotation_format,
        ):
            yield annotation

    def workview_url_for_item(self, item):
        return urljoin(self.client.base_url, f"/workview?dataset={self.dataset_id}&image={item.seq}")

    @property
    def remote_path(self) -> Path:
        """Returns an URL specifying the location of the remote dataset"""
        return Path(urljoin(self.client.base_url, f"/datasets/{self.dataset_id}"))

    @property
    def local_path(self) -> Path:
        """Returns a Path to the local dataset"""
        if self.slug is not None:
            return Path(self.client.get_datasets_dir(self.team)) / self.team / self.slug
        else:
            return Path(self.client.get_datasets_dir(self.team)) / self.team

    @property
    def local_releases_path(self) -> Path:
        """Returns a Path to the local dataset releases"""
        return self.local_path / "releases"

    @property
    def local_images_path(self) -> Path:
        """Returns a local Path to the images folder"""
        return self.local_path / "images"

    @property
    def identifier(self) -> DatasetIdentifier:
        return DatasetIdentifier(team_slug=self.team, dataset_slug=self.slug)<|MERGE_RESOLUTION|>--- conflicted
+++ resolved
@@ -318,11 +318,7 @@
     def fetch_remote_files(self, filters: Optional[dict] = None):
         """Fetch and lists all files on the remote dataset"""
         base_url = f"/datasets/{self.dataset_id}/items"
-<<<<<<< HEAD
-        parameters = {"page[size]": 500}
-=======
         parameters = {}
->>>>>>> 28542ffb
         if filters:
             for list_type in ["filenames", "statuses"]:
                 if list_type in filters:
