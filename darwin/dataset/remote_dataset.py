--- conflicted
+++ resolved
@@ -197,11 +197,8 @@
             Name of the folder with the subset of the dataset. If not provided a timestamp is used.
         use_folders: bool
             Recreates folders from the dataset
-<<<<<<< HEAD
-=======
         video_frames: bool
             Pulls video frames images instead of video files
->>>>>>> 4e2ea42c
 
         Returns
         -------
@@ -503,19 +500,20 @@
 
     def annotations(
         self,
-        partition: str,
-        split: str = "default",
-        split_type: str = "stratified",
-        annotation_type: str = "polygon",
-        annotation_format: str = "coco",
+        annotation_format: str = "darwin",
+        partition: Optional[str] = None,
+        split: Optional[str] = "default",
+        split_type: Optional[str] = None,
+        annotation_type: Optional[str] = "polygon",
         release_name: Optional[str] = None,
-        annotation_format: Optional[str] = "darwin",
     ):
         """
         Returns all the annotations of a given split and partition in a single dictionary
 
         Parameters
         ----------
+        annotation_format: str
+            Re-formatting of the annotation when loaded [coco, darwin]
         partition
             Selects one of the partitions [train, val, test]
         split
@@ -523,13 +521,11 @@
         split_type
             Heuristic used to do the split [random, stratified]
         annotation_type
-            The type of annotation classes [tag, polygon]
+            The type of annotation classes [tag, bounding_box, polygon]
         annotation_format
             Format of the annotation [coco, darwin]
         release_name: str
             Version of the dataset
-        annotation_format: str
-            Re-formatting of the annotation when loaded [coco, darwin]
 
         Returns
         -------
@@ -543,13 +539,12 @@
 
         for annotation in get_annotations(
             self.local_path,
+            annotation_format=annotation_format,
             partition=partition,
             split=split,
             split_type=split_type,
             annotation_type=annotation_type,
-            annotation_format=annotation_format,
             release_name=release_name,
-            annotation_format=annotation_format,
         ):
             yield annotation
 
