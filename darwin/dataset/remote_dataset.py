--- conflicted
+++ resolved
@@ -4,11 +4,7 @@
 import zipfile
 from datetime import datetime
 from pathlib import Path
-<<<<<<< HEAD
 from typing import TYPE_CHECKING, Callable, Dict, Iterator, List, Optional, Union
-=======
-from typing import TYPE_CHECKING, Callable, List, Optional, Union
->>>>>>> 7c6f9585
 from urllib import parse
 
 from darwin.dataset.download_manager import download_all_images_from_annotations
