import functools
import itertools
from pathlib import Path
<<<<<<< HEAD
from typing import Any, Dict, List, Optional
import json
=======
from typing import Any, Dict, List, Optional, TYPE_CHECKING

>>>>>>> 692f7ae0
import requests

from darwin.exceptions import UnsupportedFileType
from darwin.utils import SUPPORTED_IMAGE_EXTENSIONS, SUPPORTED_VIDEO_EXTENSIONS
<<<<<<< HEAD

def add_files_to_dataset(
        client: "Client",
        dataset_id: str,
        filenames: List[Path],
        fps: Optional[int] = 1
=======
if TYPE_CHECKING:
    from darwin.client import Client

def _split_on_file_type(files: List[str]):
    images = []
    videos = []
    for file_path in files:
        suffix = Path(file_path).suffix
        if suffix in SUPPORTED_IMAGE_EXTENSIONS:
            images.append(str(file_path))
        elif suffix in SUPPORTED_VIDEO_EXTENSIONS:
            videos.append(str(file_path))
        else:
            raise UnsupportedFileType(file_path)
    return images, videos


def add_files_to_dataset(
    client: "Client", dataset_id: str, filenames: List[Path], fps: int = 1
>>>>>>> 692f7ae0
):
    """Helper function: upload images to an existing remote dataset

    Parameters
    ----------
    client : Client
        The client to use to communicate with the server
    dataset_id : str
        ID of the dataset to add the files to
    filenames : list[Path]
        List of filenames to upload
    fps : int
        Frame rate to split videos in.
    Returns
    -------

    """
    if not filenames:
        raise ValueError(f"Invalid list of file names ({filenames}")

    generators = []
    for filenames_chunk in _chunk_filenames(filenames, 100):
        images, videos = _split_on_file_type(filenames_chunk)
        data = client.put(
            endpoint = f"/datasets/{dataset_id}",
            payload = {"image_filenames": [image.name for image in images],
                       "videos": [{"fps": fps, "original_filename": video.name}
                                  for video in videos]}
        )
        if 'errors' in data:
            raise ValueError(f"There are errors in the put request: {data['errors']['detail']}")

        if images:
            g = (lambda images: (
                functools.partial(
                    _delayed_upload_function,
                    client=client,
                    file=image_file,
                    files_path=images,
                    endpoint_prefix="dataset_images"
                )
                for image_file in data["image_data"]
            ))
            generators.append(g(images))

        if videos:
            g = (lambda videos: (
                functools.partial(
                    _delayed_upload_function,
                    client=client,
                    file=video_file,
                    files_path=videos,
                    endpoint_prefix="dataset_videos"
                )
                for video_file in data["video_data"]
            ))
            generators.append(g(videos))

    assert generators
    return itertools.chain(*generators), len(filenames)


def _split_on_file_type(files: List[Path]):
    """Splits a single list of files into images and videos based on their extension

    Parameters
    ----------
    files : list[Path]
        List of files to split according to their type

    Returns
    -------
    images, videos : list[Path]
        List of image and videos, respectively
    """
    images = []
    videos = []
    for file_path in files:
        suffix = file_path.suffix
        if suffix in SUPPORTED_IMAGE_EXTENSIONS:
            images.append(file_path)
        elif suffix in SUPPORTED_VIDEO_EXTENSIONS:
            videos.append(file_path)
        else:
            raise UnsupportedFileType(file_path)
    return images, videos


def _chunk_filenames(files: List[Path], size: int):
    """ Chunks paths in batches of size.
    No batch has any duplicates with regards to file name.
    This is needed due to a limitation in the upload api.

    Parameters
    ----------
    files : list[Path]
        List of files to chunk
    size : int
        Chunk size

    Returns
    -------
        Chunk of the list with the next `size` elements from `files`
    """
    current_list = []
    current_names = set()
    left_over = []
    for file in files:
        if file.name in current_names:
            #TODO I don't fully understand this logic. We enter here IFF there is the same
            # filename but in two different folders (which is already unusual enough?)
            # and our response is to "ship it later" with the left_over list?
            # More generally, what is the purpose of the set() i.e. why we check the uniqueness
            # of files names in one chunk?
            left_over.append(file)
        else:
            current_list.append(file)
            current_names.add(file.name)
        if len(current_list) >= size:
            yield current_list
            current_list = []
            current_names = set()
    if left_over:
        yield from _chunk_filenames(left_over, size)
    if current_list:
        yield current_list


def _resolve_path(file_name: str, files_path: List[Path]):
    """Support function to resolve the path of a file given its basename and the list of paths

    Parameters
    ----------
    file_name: str
        The file name of the file
    files_path: list[Path]
        List of paths of the chunk of files being handled

    Returns
    -------
    Path
        path to the file
    """
    for p in files_path:
        if p.name == file_name:
            return p
    raise ValueError(f"File name ({file_name}) not found in the list provided")


def _delayed_upload_function(
        client: "Client",
        file: Dict[str, Any],
        files_path: List[Path],
        endpoint_prefix: str
):
    """
    This is a wrapper function which will be executed only once the generator is
    unrolled. It stores, however, everything it needs to be executed with the
    functools.partial design. See add_files_to_dataset()

    Parameters
    ----------
    client: Client
        Client to use to authenticate the upload
    file: dict
        The file as a response from the client.put() operation
    files_path: list[Path]
        List of paths of the chunk of files being handled
    endpoint_prefix: str
        String to prepend to the endpoint. It varies from images to videos.

    Returns
    -------
    dict
        Dictionary which contains the server response from client.put
    """
    file_path = _resolve_path(file['original_filename'], files_path)
    image_id = upload_file_to_s3(client, file, file_path)['id']
    client.put(
        endpoint=f"/{endpoint_prefix}/{image_id}/confirm_upload",
        payload={},
    )


def upload_file_to_s3(
        client: "Client",
        file: Dict[str, Any],
        file_path: Path,
) -> Dict[str, Any]:
    """Helper function: upload data to AWS S3

    Parameters
    ----------
    client: Client
        Client to use to authenticate the upload
    file: dict
        The file as a response from the client.put() operation
    file_path: Path
        Path to the file to upload on the file system

    Returns
    -------
    dict
        Key and Id of the image to upload
    """
    key = file["key"]
    image_id = file["id"]
    response = sign_upload(client, image_id, key, Path(file_path))
    signature = response["signature"]
    end_point = response["postEndpoint"]

    s3_response = upload_to_s3(signature, end_point, file_path)
    # if not str(s3_response.status_code).startswith("2"):
    #     process_response(s3_response)

    if s3_response.status_code == 400:
        print(f"Detail: Bad request when uploading to AWS S3 -- file: {file_path}")

    return {"key": key, "id": image_id}


def upload_to_s3(signature, end_point, file_path=None):
    """

    Parameters
    ----------
    signature
    end_point
    file_path

    Returns
    -------
    requests.Response
    Response of the post request
    """
    with open(file_path, "rb") as file:
        return requests.post("http:" + end_point, data=signature, files={"file": file})


def sign_upload(client, image_id, key, file_path):
    """

    Parameters
    ----------
    client
    image_id
    key
    file_path

    Returns
    -------

    """
    file_format = Path(file_path).suffix
    if file_format in SUPPORTED_IMAGE_EXTENSIONS:
        return client.post(
            f"/dataset_images/{image_id}/sign_upload?key={key}",
            payload={"filePath": str(file_path), "contentType": f"image/{file_format}"},
        )
    elif file_format in SUPPORTED_VIDEO_EXTENSIONS:
        return client.post(
            f"/dataset_videos/{image_id}/sign_upload?key={key}",
            payload={"filePath": str(file_path), "contentType": f"video/{file_format}"},
        )


def upload_annotations(
        client: "Client",
        image_mapping: Path,
        class_mapping: Path,
        annotations_path: Path
):
    """Experimental feature to upload annotations from the front end

    Parameters
    ----------
    client: Client
        Client authenticated to the team where the put request will be made
    image_mapping: Path
        Path to the json file which contains the mapping between `original file names`
        and `dataset image id` which are required in the put request to compose the endpoint
    class_mapping: Path
        Path to the json file which contains the mapping between `class name` and `class id` which
        is required in the put request to compose the payload
    annotations_path: Path
        Path to the folder which contains all the json files representing the annotations to add

    Notes
    -----
        This function is experimental and the json files `image_mapping` and `class_mapping` can
        actually only be retrieved from the backend at the moment.
    """

    # Read and prepare the image id mappings in a dict format {'class name': 'class id'}
    with image_mapping.open() as json_file:
        image_mapping = {cm['original_filename']: cm['id'] for cm in json.load(json_file)}

    # Read and prepare the class mappings in a dict format {'class name': 'class id'}
    with class_mapping.open() as json_file:
        class_mapping = {cm['name']: cm['id'] for cm in json.load(json_file)}

    # For each annotation found in the folder send out a request
    for f in annotations_path.glob("*.json"):
        with f.open() as json_file:
            # Read the annotation json file
            data = json.load(json_file)
            # Compose the payload
            payload_annotations = []
            for annotation in data['annotations']:
                # Replace the class names with class id as provided by the mapping
                class_id = class_mapping[annotation['name']]
                # Remove the name
                del (annotation['name'])
                # Compose the list of annotations as the payload wants
                payload_annotations.append({
                    'annotation_class_id':  class_id,
                    'data': annotation
                })
            payload = {"annotations": payload_annotations}
            # Compose the endpoint
            endpoint = f"dataset_images/{image_mapping[data['image']['original_filename']]}/annotations"
            response = client.put(endpoint=endpoint, payload=payload, retry=True)
            print(response)<|MERGE_RESOLUTION|>--- conflicted
+++ resolved
@@ -1,45 +1,22 @@
 import functools
 import itertools
+import json
 from pathlib import Path
-<<<<<<< HEAD
-from typing import Any, Dict, List, Optional
-import json
-=======
 from typing import Any, Dict, List, Optional, TYPE_CHECKING
 
->>>>>>> 692f7ae0
 import requests
 
 from darwin.exceptions import UnsupportedFileType
 from darwin.utils import SUPPORTED_IMAGE_EXTENSIONS, SUPPORTED_VIDEO_EXTENSIONS
-<<<<<<< HEAD
+
+if TYPE_CHECKING:
+    from darwin.client import Client
 
 def add_files_to_dataset(
         client: "Client",
         dataset_id: str,
         filenames: List[Path],
         fps: Optional[int] = 1
-=======
-if TYPE_CHECKING:
-    from darwin.client import Client
-
-def _split_on_file_type(files: List[str]):
-    images = []
-    videos = []
-    for file_path in files:
-        suffix = Path(file_path).suffix
-        if suffix in SUPPORTED_IMAGE_EXTENSIONS:
-            images.append(str(file_path))
-        elif suffix in SUPPORTED_VIDEO_EXTENSIONS:
-            videos.append(str(file_path))
-        else:
-            raise UnsupportedFileType(file_path)
-    return images, videos
-
-
-def add_files_to_dataset(
-    client: "Client", dataset_id: str, filenames: List[Path], fps: int = 1
->>>>>>> 692f7ae0
 ):
     """Helper function: upload images to an existing remote dataset
 
