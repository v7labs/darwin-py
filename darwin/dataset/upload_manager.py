--- conflicted
+++ resolved
@@ -200,12 +200,9 @@
 
                 time.sleep(2 ** retries)
                 retries += 1
-<<<<<<< HEAD
-
-=======
->>>>>>> 07a01176
+
             upload_response.raise_for_status()
-        #except Exception as e:
+        # except Exception as e:
         #    raise UploadRequestError(file_path=file_path, stage=UploadStage.UPLOAD_TO_S3, error=e)
 
         try:
