--- conflicted
+++ resolved
@@ -244,18 +244,11 @@
 
 def split_dataset(
     dataset,
-<<<<<<< HEAD
-    val_percentage: float = 0.1,
-    test_percentage: float = 0.2,
-    split_seed: int = 0,
-    make_default_split: bool = True,
-=======
     val_percentage: Optional[float] = 0.1,
     test_percentage: Optional[float] = 0.2,
     force_resplit: Optional[bool] = False,
     split_seed: Optional[int] = 0,
     make_default_split: Optional[bool] = True,
->>>>>>> 91687783
 ):
     """
     Given a local a dataset (pulled from Darwin) creates lists of file names
