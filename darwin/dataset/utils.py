import itertools
import json
import multiprocessing as mp
import sys
import warnings
from collections import defaultdict
from pathlib import Path
from typing import Generator, Iterable, List, Optional, Union

import numpy as np
from PIL import Image
from tqdm import tqdm

from darwin.exceptions import NotFound
from darwin.importer.formats.darwin import parse_file
from darwin.utils import SUPPORTED_EXTENSIONS, SUPPORTED_VIDEO_EXTENSIONS


def get_release_path(dataset_path: Path, release_name: Optional[str] = None):
    """
    Given a dataset path and a release name, returns the path to the release

    Parameters
    ----------
    dataset_path
        Path to the location of the dataset on the file system
    release_name: str
        Version of the dataset

    Returns
    -------
    release_path: Path
        Path to the location of the dataset release on the file system
    """
    assert dataset_path is not None

    if not release_name:
        release_name = "latest"

    release_path = dataset_path / "releases" / release_name
    if not release_path.exists():
        raise NotFound(
            f"Local copy of release {release_name} not found: "
            f"Pull this release from Darwin using 'darwin dataset pull {dataset_path.name}:{release_name}' "
            f"or use a different release."
        )
    return release_path


def extract_classes(annotations_path: Path, annotation_type: str):
    """
    Given a the GT as json files extracts all classes and an maps images index to classes

    Parameters
    ----------
    annotations_files: Path
        Path to the json files with the GT information of each image
    annotation_type : str
        Type of annotation to use to extract the Gt information

    Returns
    -------
    classes: dict
    Dictionary where keys are the classes found in the GT and values
    are a list of file numbers which contain it
    idx_to_classes: dict
    Dictionary where keys are image indices and values are all classes
    contained in that image
    """
    assert annotation_type in ["tag", "polygon", "bounding_box"]

    classes = defaultdict(set)
    indices_to_classes = defaultdict(set)
    annotation_files = list(annotations_path.glob("**/*.json"))
    for i, file_name in enumerate(annotation_files):
        with open(file_name) as f:
            annotations = json.load(f)["annotations"]
            if annotations:
                for annotation in annotations:
                    if annotation_type not in annotation:
                        continue
                    class_name = annotation["name"]
                    indices_to_classes[i].add(class_name)
                    classes[class_name].add(i)
    return classes, indices_to_classes


def make_class_lists(release_path: Path):
    """
    Support function to extract classes and save the output to file

    Parameters
    ----------
    release_path: Path
        Path to the location of the dataset on the file system
    """
    assert release_path is not None
    if isinstance(release_path, str):
        release_path = Path(release_path)

    annotations_path = release_path / "annotations"
    assert annotations_path.exists()
    lists_path = release_path / "lists"
    lists_path.mkdir(exist_ok=True)

    for annotation_type in ["tag", "polygon", "bounding_box"]:
        fname = lists_path / f"classes_{annotation_type}.txt"
        classes, _ = extract_classes(annotations_path, annotation_type=annotation_type)
        classes_names = list(classes.keys())
        if len(classes_names) > 0:
            classes_names.sort()
            with open(str(fname), "w") as f:
                f.write("\n".join(classes_names))


def get_classes(
    dataset_path: Union[Path, str],
    release_name: Optional[str] = None,
    annotation_type: str = "polygon",
    remove_background: bool = True,
):
    """
    Given a dataset and an annotation_type returns the list of classes

    Parameters
    ----------
    dataset_path
        Path to the location of the dataset on the file system
    release_name: str
        Version of the dataset
    annotation_type
        The type of annotation classes [tag, polygon]
    remove_background
        Removes the background class (if exists) from the list of classes

    Returns
    -------
    classes: list
        List of classes in the dataset of type classes_type
    """
    assert dataset_path is not None
    dataset_path = Path(dataset_path)
    release_path = get_release_path(dataset_path, release_name)

    classes_path = release_path / f"lists/classes_{annotation_type}.txt"
    classes = classes_path.read_text().splitlines()
    if remove_background and classes[0] == "__background__":
        classes = classes[1:]
    return classes


<<<<<<< HEAD
=======
def _write_to_file(annotation_files: List, file_path: Path, split_idx: Iterable):
    """Support function for writing split indices to file

    Parameters
    ----------
    annotation_files : list
        List of json files with the GT information of each image
    file_path : Path
        Path to the file where to save the list of indices
    split_idx : Iterable
        Indices of files for this split
    """
    with open(str(file_path), "w") as f:
        for i in split_idx:
            f.write(f"{annotation_files[i].stem}\n")


def unique(array):
    """Returns unique elements of numpy array, maintaining the occurrency order"""
    indexes = np.unique(array, return_index=True)[1]
    return array[sorted(indexes)]


def remove_cross_contamination(X_a: np.ndarray, X_b: np.ndarray, y_a: np.ndarray, y_b: np.ndarray, b_min_size: int):
    """
    Remove cross contamination present in X_a and X_b by selecting one or the other on a flip coin decision.

    The reason of cross contamination existence is
        expanded_list = [(k, c) for k, v in idx_to_classes.items() for c in v]
    in _stratify_samples(). This line creates as many entries for an image as there are lables
    attached to it. For this reason it can be that the stratification algorithm splits
    the image in both sets, A and B.
    This is very bad and this function addressed exactly that issue, removing duplicates from
    either A or B.

    Parameters
    ----------
    X_a : ndarray
    X_b : ndarray
        Arrays of elements to remove cross contamination from
    y_a : ndarray
    y_b : ndarray
        Arrays of labels relative to X_a and X_b to be filtered in the same fashion
    Returns
    -------
    X_a, X_b, y_a, y_b : ndarray
        All input parameters filtered by removing cross contamination across A and B
    """
    for a in unique(X_a):
        # If a not in X_b, don't remove a from anywhere
        if a not in X_b:
            continue

        # Remove a from X_b if it's large enough
        keep_locations = X_b != a
        if len(unique(X_b[keep_locations])) >= b_min_size:
            X_b = X_b[keep_locations]
            y_b = y_b[keep_locations]
            continue

        # Remove from X_a otherwise
        keep_locations = X_a != a
        X_a = X_a[keep_locations]
        y_a = y_a[keep_locations]

    return X_a, X_b, y_a, y_b


def _stratify_samples(idx_to_classes, split_seed, test_percentage, val_percentage, test_size, val_size):
    """Splits the list of indices into train, val and test according to their labels (stratified)

    Parameters
    ----------
    idx_to_classes: dict
    Dictionary where keys are image indices and values are all classes
    contained in that image
    split_seed : int
        Seed for the randomness
    val_percentage : float
        Percentage of images used in the validation set
    test_percentage : float
        Percentage of images used in the test set
    test_size : int
        Number of test images
    val_size : int
        Number of validation images


    Returns
    -------
    X_train, X_val, X_test : list
        List of indices of the images for each split
    """

    ensure_sklearn_imported("split_dataset()")
    from sklearn.model_selection import train_test_split

    # Expand the list of files with all the classes
    expanded_list = [(k, c) for k, v in idx_to_classes.items() for c in v]
    # Stratify
    file_indices, labels = zip(*expanded_list)
    file_indices, labels = np.array(file_indices), np.array(labels)
    # Extract entries whose support set is 1 (it would make sklearn crash) and append the to train later
    unique_labels, count = np.unique(labels, return_counts=True)
    single_files = []
    for l in unique_labels[count == 1]:
        index = np.where(labels == l)[0][0]
        single_files.append(file_indices[index])
        labels = np.delete(labels, index)
        file_indices = np.delete(file_indices, index)
    # If file_indices or labels are empty, the following train_test_split will crash (empty train set)
    if len(file_indices) == 0 or len(labels) == 0:
        return [], [], []

    X_train, X_tmp, y_train, y_tmp = remove_cross_contamination(
        *train_test_split(
            np.array(file_indices),
            np.array(labels),
            test_size=(val_percentage + test_percentage) / 100.0,
            random_state=split_seed,
            stratify=labels,
        ),
        val_size + test_size,
    )

    # Append files whose support set is 1 to train
    X_train = np.concatenate((X_train, np.array(single_files)), axis=0)

    if test_percentage == 0.0:
        return list(set(X_train.astype(np.int))), list(set(X_tmp.astype(np.int))), None

    X_val, X_test, y_val, y_test = remove_cross_contamination(
        *train_test_split(
            X_tmp,
            y_tmp,
            test_size=(test_percentage / (val_percentage + test_percentage)),
            random_state=split_seed,
            stratify=y_tmp,
        ),
        test_size,
    )

    # Remove duplicates within the same set
    # NOTE: doing that earlier (e.g. in remove_cross_contamination()) would produce mathematical
    # mistakes in the class balancing between validation and test sets.
    return (list(set(X_train.astype(np.int))), list(set(X_val.astype(np.int))), list(set(X_test.astype(np.int))))


def split_dataset(
    dataset_path: Union[Path, str],
    release_name: Optional[str] = None,
    val_percentage: float = 10,
    test_percentage: float = 20,
    split_seed: int = 0,
    make_default_split: bool = True,
    add_stratified_split: bool = True,
    stratified_types: List[str] = ["bounding_box", "polygon", "tag"],
):
    """
    Given a local a dataset (pulled from Darwin) creates lists of file names
    for each split for train, validation, and test.

    Parameters
    ----------
    dataset_path : Path
        Local path to the dataset
    release_name: str
        Version of the dataset
    val_percentage : float
        Percentage of images used in the validation set
    test_percentage : float
        Percentage of images used in the test set
    split_seed : int
        Fix seed for random split creation
    make_default_split: bool
        Makes this split the default split
    add_stratified_split: bool
        In addition to the random split it also adds a stratified split

    Returns
    -------
    splits : dict
        Keys are the different splits (random, tags, ...) and values are the relative file names
    """
    assert dataset_path is not None
    if isinstance(dataset_path, str):
        dataset_path = Path(dataset_path)
    release_path = get_release_path(dataset_path, release_name)

    annotation_path = release_path / "annotations"
    assert annotation_path.exists()
    annotation_files = list(annotation_path.glob("*.json"))

    # Prepare the lists folder
    lists_path = release_path / "lists"
    lists_path.mkdir(parents=True, exist_ok=True)

    # Create split id, path and final split paths
    if val_percentage is None or not 0 <= val_percentage < 100:
        raise ValueError(f"Invalid validation percentage ({val_percentage}). " f"Must be >= 0 and < 100")
    if test_percentage is None or not 0 <= test_percentage < 100:
        raise ValueError(f"Invalid test percentage ({test_percentage}). " f"Must be >= 0 and < 100")
    if not 1 <= val_percentage + test_percentage < 100:
        raise ValueError(
            f"Invalid combination of validation ({val_percentage}) "
            f"and test ({test_percentage}) percentages. Their sum must be > 1 and < 100"
        )
    if split_seed is None:
        raise ValueError("Seed is None")
    split_id = f"split_v{int(val_percentage)}_t{int(test_percentage)}"
    if split_seed != 0:
        split_id += f"_s{split_seed}"
    split_path = lists_path / split_id

    # Prepare the return value with the paths of the splits
    splits = {}
    splits["random"] = {"train": Path(split_path / "random_train.txt"), "val": Path(split_path / "random_val.txt")}

    if "tag" in stratified_types:
        splits["stratified_tag"] = {
            "train": Path(split_path / "stratified_tag_train.txt"),
            "val": Path(split_path / "stratified_tag_val.txt"),
        }

    if "polygon" in stratified_types:
        splits["stratified_polygon"] = {
            "train": Path(split_path / "stratified_polygon_train.txt"),
            "val": Path(split_path / "stratified_polygon_val.txt"),
        }

    if "bounding_box" in stratified_types:
        splits["stratified_bounding_box"] = {
            "train": Path(split_path / "stratified_bounding_box_train.txt"),
            "val": Path(split_path / "stratified_bounding_box_val.txt"),
        }

    if test_percentage > 0.0:
        splits["random"]["test"] = Path(split_path) / "random_test.txt"
        if "tag" in stratified_types:
            splits["stratified_tag"]["test"] = Path(split_path / "stratified_tag_test.txt")
        if "polygon" in stratified_types:
            splits["stratified_polygon"]["test"] = Path(split_path / "stratified_polygon_test.txt")
        if "bounding_box" in stratified_types:
            splits["stratified_bounding_box"]["test"] = Path(split_path / "stratified_bounding_box_test.txt")

    # Do the actual split
    if not split_path.exists():
        split_path.mkdir()

        # RANDOM SPLIT
        # Compute split sizes
        dataset_size = sum(1 for _ in annotation_files)
        val_size = int(dataset_size * (val_percentage / 100.0))
        test_size = int(dataset_size * (test_percentage / 100.0))
        train_size = dataset_size - val_size - test_size
        # Slice a permuted array as big as the dataset
        np.random.seed(split_seed)
        indices = np.random.permutation(dataset_size)
        train_indices = list(indices[:train_size])
        val_indices = list(indices[train_size : train_size + val_size])
        test_indices = list(indices[train_size + val_size :])
        # Write files
        _write_to_file(annotation_files, splits["random"]["train"], train_indices)
        _write_to_file(annotation_files, splits["random"]["val"], val_indices)
        if test_percentage > 0.0:
            _write_to_file(annotation_files, splits["random"]["test"], test_indices)

        if add_stratified_split:
            if "tag" in stratified_types:
                classes_tag, idx_to_classes_tag = extract_classes(annotation_path, "tag")
                if len(idx_to_classes_tag) > 0:
                    train_indices, val_indices, test_indices = _stratify_samples(
                        idx_to_classes_tag, split_seed, test_percentage, val_percentage, test_size, val_size
                    )
                    # Write files
                    _write_to_file(annotation_files, splits["stratified_tag"]["train"], train_indices)
                    _write_to_file(annotation_files, splits["stratified_tag"]["val"], val_indices)
                    if test_percentage > 0.0:
                        _write_to_file(annotation_files, splits["stratified_tag"]["test"], test_indices)

            if "polygon" in stratified_types:
                classes_polygon, idx_to_classes_polygon = extract_classes(annotation_path, "polygon")
                if len(idx_to_classes_polygon) > 0:
                    train_indices, val_indices, test_indices = _stratify_samples(
                        idx_to_classes_polygon, split_seed, test_percentage, val_percentage, test_size, val_size
                    )
                    # Write files
                    _write_to_file(annotation_files, splits["stratified_polygon"]["train"], train_indices)
                    _write_to_file(annotation_files, splits["stratified_polygon"]["val"], val_indices)
                    if test_percentage > 0.0:
                        _write_to_file(annotation_files, splits["stratified_polygon"]["test"], test_indices)

            if "bounding_box" in stratified_types:
                classes_bbox, idx_to_classes_bbox = extract_classes(annotation_path, "bounding_box")
                if len(idx_to_classes_bbox) > 0:
                    train_indices, val_indices, test_indices = _stratify_samples(
                        idx_to_classes_bbox, split_seed, test_percentage, val_percentage, test_size, val_size
                    )
                    # Write files
                    _write_to_file(annotation_files, splits["stratified_bounding_box"]["train"], train_indices)
                    _write_to_file(annotation_files, splits["stratified_bounding_box"]["val"], val_indices)
                    if test_percentage > 0.0:
                        _write_to_file(annotation_files, splits["stratified_bounding_box"]["test"], test_indices)

    # Create symlink for default split
    split = lists_path / "default"
    if make_default_split or not split.exists():
        if split.exists():
            split.unlink()

        target_link = lists_path / f"{split_id}"
        split.symlink_to(target_link)

    return split_path


>>>>>>> 28542ffb
def _f(x):
    """Support function for pool.map() in _exhaust_generator()"""
    if callable(x):
        return x()


def exhaust_generator(progress: Generator, count: int, multi_threaded: bool):
    """Exhausts the generator passed as parameter. Can be done multi threaded if desired

    Parameters
    ----------
    progress : Generator
        Generator to exhaust
    count : int
        Size of the generator
    multi_threaded : bool
        Flag for multi-threaded enabled operations

    Returns
    -------
    List[dict]
        List of responses from the generator execution
    """
    responses = []
    if multi_threaded:
        pbar = tqdm(total=count)

        def update(*a):
            pbar.update()

        with mp.Pool(mp.cpu_count()) as pool:
            for f in progress:
                responses.append(pool.apply_async(_f, args=(f,), callback=update))
            pool.close()
            pool.join()
        responses = [response.get() for response in responses if response.successful()]
    else:
        for f in tqdm(progress, total=count, desc="Progress"):
            responses.append(_f(f))
    return responses


def get_coco_format_record(
    annotation_path: Path,
    annotation_type: str = "polygon",
    image_path: Optional[Path] = None,
    image_id: Optional[Union[str, int]] = None,
    classes: Optional[List[str]] = None,
):
    assert annotation_type in ["tag", "polygon", "bounding_box"]
    try:
        from detectron2.structures import BoxMode

        box_mode = BoxMode.XYXY_ABS
    except ImportError:
        box_mode = 0

    with annotation_path.open() as f:
        data = json.load(f)
    height, width = data["image"]["height"], data["image"]["width"]
    annotations = data["annotations"]

    record = {}
    if image_path is not None:
        record["file_name"] = str(image_path)
    if image_id is not None:
        record["image_id"] = image_id
    record["height"] = height
    record["width"] = width

    objs = []
    for obj in annotations:
        px, py = [], []
        if annotation_type not in obj:
            continue

        if classes:
            category = classes.index(obj["name"])
        else:
            category = obj["name"]
        new_obj = {"bbox_mode": box_mode, "category_id": category, "iscrowd": 0}

        if annotation_type == "polygon":
            for point in obj["polygon"]["path"]:
                px.append(point["x"])
                py.append(point["y"])
            poly = [(x, y) for x, y in zip(px, py)]
            if len(poly) < 3:  # Discard polyhons with less than 3 points
                continue
            new_obj["segmentation"] = [list(itertools.chain.from_iterable(poly))]
            new_obj["bbox"] = [np.min(px), np.min(py), np.max(px), np.max(py)]
        elif annotation_type == "bounding_box":
            bbox = obj["bounding_box"]
            new_obj["bbox"] = [bbox["x"], bbox["y"], bbox["x"] + bbox["w"], bbox["y"] + bbox["h"]]

        objs.append(new_obj)
    record["annotations"] = objs
    return record


def get_annotations(
    dataset_path: Union[Path, str],
    partition: Optional[str] = None,
    split: Optional[str] = "default",
    split_type: Optional[str] = None,
    annotation_type: str = "polygon",
    release_name: Optional[str] = None,
    annotation_format: Optional[str] = "coco",
):
    """
    Returns all the annotations of a given dataset and split in a single dictionary

    Parameters
    ----------
    dataset_path
        Path to the location of the dataset on the file system
    partition
        Selects one of the partitions [train, val, test]
    split
        Selects the split that defines the percetages used (use 'default' to select the default split)
    split_type
        Heuristic used to do the split [random, stratified, None]
    annotation_type
        The type of annotation classes [tag, bounding_box, polygon]
    release_name: str
        Version of the dataset
    annotation_format: str
        Re-formatting of the annotation when loaded [coco, darwin]

    Returns
    -------
    dict
        Dictionary containing all the annotations of the dataset
    """
    assert dataset_path is not None
    dataset_path = Path(dataset_path)

    release_path = get_release_path(dataset_path, release_name)

    annotations_dir = release_path / "annotations"
    assert annotations_dir.exists()
    images_dir = dataset_path / "images"
    assert images_dir.exists()

    if partition not in ["train", "val", "test", None]:
        raise ValueError("partition should be either 'train', 'val', 'test', or None")
    if split_type not in ["random", "stratified", None]:
        raise ValueError("split_type should be either 'random', 'stratified', or None")
    if annotation_type not in ["tag", "polygon", "bounding_box"]:
        raise ValueError("annotation_type should be either 'tag', 'bounding_box', or 'polygon'")

    # Get the list of classes
    classes = get_classes(dataset_path, release_name, annotation_type=annotation_type, remove_background=True)
    # Get the list of stems
    if partition:
        # Get the split
        if split_type is None:
            split_file = f"{partition}.txt"
        elif split_type == "random":
            split_file = f"{split_type}_{partition}.txt"
        elif split_type == "stratified":
            split_file = f"{split_type}_{annotation_type}_{partition}.txt"
        split_path = release_path / "lists" / split / split_file
        if split_path.is_file():
            stems = (e.strip() for e in split_path.open())
        else:
            raise FileNotFoundError(
                f"Could not find a dataset partition. ",
                f"To split the dataset you can use 'split_dataset' from darwin.dataset.split_manager",
            )
    else:
        # If the partition is not specified, get all the annotations
        stems = [e.stem for e in annotations_dir.glob("**/*.json")]

    images_paths = []
    annotations_paths = []

    # Find all the annotations and their corresponding images
    for stem in stems:
        annotation_path = annotations_dir / f"{stem}.json"
        images = []
        for ext in SUPPORTED_EXTENSIONS:
            image_path = images_dir / f"{stem}{ext}"
            if image_path.exists():
                images.append(image_path)
            image_path = images_dir / f"{stem}{ext.upper()}"
            if image_path.exists():
                images.append(image_path)
        if len(images) < 1:
            raise ValueError(f"Annotation ({annotation_path}) does not have a corresponding image")
        if len(images) > 1:
            raise ValueError(f"Image ({stem}) is present with multiple extensions. This is forbidden.")

        images_paths.append(images[0])
        annotations_paths.append(annotation_path)

    if len(images_paths) == 0:
        raise ValueError(f"Could not find any {SUPPORTED_EXTENSIONS} file" f" in {dataset_path / 'images'}")

    assert len(images_paths) == len(annotations_paths)

    # Load and re-format all the annotations
    if annotation_format == "coco":
        images_ids = list(range(len(images_paths)))
        for annotation_path, image_path, image_id in zip(annotations_paths, images_paths, images_ids):
            if image_path.suffix.lower() in SUPPORTED_VIDEO_EXTENSIONS:
                print(f"[WARNING] Cannot load video annotation into COCO format. Skipping {image_path}")
                continue
            yield get_coco_format_record(
                annotation_path=annotation_path,
                annotation_type=annotation_type,
                image_path=image_path,
                image_id=image_id,
                classes=classes,
            )
    elif annotation_format == "darwin":
        for annotation_path in annotations_paths:
            with annotation_path.open() as f:
                record = json.load(f)
            yield record


def load_pil_image(path: Path, to_rgb: Optional[bool] = True):
    """
    Loads a PIL image and converts it into RGB (optional).

    Parameters
    ----------
    path: Path
        Path to the image file
    to_rgb: bool
        Converts the image to RGB

    Returns
    -------
    PIL Image
    """
    pic = Image.open(path)
    if to_rgb:
        pic = convert_to_rgb(pic)
    return pic


def convert_to_rgb(pic: Image):
    """
    Converts a PIL image to RGB

    Parameters
    ----------
    pic: Image
        PIL Image

    Returns
    -------
    PIL Image
        Values between 0 and 255
    """
    if pic.mode == "RGB":
        pass
    elif pic.mode in ("CMYK", "RGBA", "P"):
        pic = pic.convert("RGB")
    elif pic.mode == "I":
        img = (np.divide(np.array(pic, np.int32), 2 ** 16 - 1) * 255).astype(np.uint8)
        pic = Image.fromarray(np.stack((img, img, img), axis=2))
    elif pic.mode == "I;16":
        img = (np.divide(np.array(pic, np.int16), 2 ** 8 - 1) * 255).astype(np.uint8)
        pic = Image.fromarray(np.stack((img, img, img), axis=2))
    elif pic.mode == "L":
        img = np.array(pic).astype(np.uint8)
        pic = Image.fromarray(np.stack((img, img, img), axis=2))
    elif pic.mode == "1":
        pic = pic.convert("L")
        img = np.array(pic).astype(np.uint8)
        pic = Image.fromarray(np.stack((img, img, img), axis=2))
    else:
        raise TypeError(f"unsupported image type {pic.mode}")
    return pic


def _is_pil_image(img):
    return isinstance(img, Image.Image)


def compute_max_density(annotations_dir: Path):
    max_density = 0
    for annotation_path in annotations_dir.glob("**/*.json"):
        annotation_density = 0
        with open(annotation_path) as f:
            darwin_json = json.load(f)
            for annotation in darwin_json["annotations"]:
                if "polygon" not in annotation and "complex_polygon" not in annotation:
                    continue
                annotation_density += 1
            if annotation_density > max_density:
                max_density = annotation_density
    return max_density


def compute_distributions(
    annotations_dir: Path,
    split_path: Path,
    partitions: List[str] = ["train", "val", "test"],
    annotation_types=["polygon"],
):
    """
    This function builds and returns the following dictionaries:
      - class_distribution: count of all files where at least one instance of a given class exists for each partition
      - instance_distribution: count of all instances of a given class exist for each partition

    Note that this function can only be used after a dataset has been split with "stratified" strategy.
    """
    class_distribution = {partition: {} for partition in partitions}
    instance_distribution = {partition: {} for partition in partitions}

    for partition in partitions:
        for annotation_type in annotation_types:
            split_file = split_path / f"stratified_{annotation_type}_{partition}.txt"
            stems = [e.strip() for e in split_file.open()]
            for stem in stems:
                annotation_path = annotations_dir / f"{stem}.json"
                annotation_file = parse_file(annotation_path)
                found_classes = []
                for annotation in annotation_file.annotations:
                    annotation_class = annotation.annotation_class.name
                    # Count it in the class distribution, only if not found already
                    if annotation_class not in found_classes:
                        if annotation_class in class_distribution[partition]:
                            class_distribution[partition][annotation_class] += 1
                        else:
                            class_distribution[partition][annotation_class] = 1
                        found_classes.append(annotation_class)
                    # Count it in the instance distribution no matter what
                    if annotation_class in instance_distribution[partition]:
                        instance_distribution[partition][annotation_class] += 1
                    else:
                        instance_distribution[partition][annotation_class] = 1

    return {"class": class_distribution, "instance": instance_distribution}<|MERGE_RESOLUTION|>--- conflicted
+++ resolved
@@ -149,325 +149,6 @@
     return classes
 
 
-<<<<<<< HEAD
-=======
-def _write_to_file(annotation_files: List, file_path: Path, split_idx: Iterable):
-    """Support function for writing split indices to file
-
-    Parameters
-    ----------
-    annotation_files : list
-        List of json files with the GT information of each image
-    file_path : Path
-        Path to the file where to save the list of indices
-    split_idx : Iterable
-        Indices of files for this split
-    """
-    with open(str(file_path), "w") as f:
-        for i in split_idx:
-            f.write(f"{annotation_files[i].stem}\n")
-
-
-def unique(array):
-    """Returns unique elements of numpy array, maintaining the occurrency order"""
-    indexes = np.unique(array, return_index=True)[1]
-    return array[sorted(indexes)]
-
-
-def remove_cross_contamination(X_a: np.ndarray, X_b: np.ndarray, y_a: np.ndarray, y_b: np.ndarray, b_min_size: int):
-    """
-    Remove cross contamination present in X_a and X_b by selecting one or the other on a flip coin decision.
-
-    The reason of cross contamination existence is
-        expanded_list = [(k, c) for k, v in idx_to_classes.items() for c in v]
-    in _stratify_samples(). This line creates as many entries for an image as there are lables
-    attached to it. For this reason it can be that the stratification algorithm splits
-    the image in both sets, A and B.
-    This is very bad and this function addressed exactly that issue, removing duplicates from
-    either A or B.
-
-    Parameters
-    ----------
-    X_a : ndarray
-    X_b : ndarray
-        Arrays of elements to remove cross contamination from
-    y_a : ndarray
-    y_b : ndarray
-        Arrays of labels relative to X_a and X_b to be filtered in the same fashion
-    Returns
-    -------
-    X_a, X_b, y_a, y_b : ndarray
-        All input parameters filtered by removing cross contamination across A and B
-    """
-    for a in unique(X_a):
-        # If a not in X_b, don't remove a from anywhere
-        if a not in X_b:
-            continue
-
-        # Remove a from X_b if it's large enough
-        keep_locations = X_b != a
-        if len(unique(X_b[keep_locations])) >= b_min_size:
-            X_b = X_b[keep_locations]
-            y_b = y_b[keep_locations]
-            continue
-
-        # Remove from X_a otherwise
-        keep_locations = X_a != a
-        X_a = X_a[keep_locations]
-        y_a = y_a[keep_locations]
-
-    return X_a, X_b, y_a, y_b
-
-
-def _stratify_samples(idx_to_classes, split_seed, test_percentage, val_percentage, test_size, val_size):
-    """Splits the list of indices into train, val and test according to their labels (stratified)
-
-    Parameters
-    ----------
-    idx_to_classes: dict
-    Dictionary where keys are image indices and values are all classes
-    contained in that image
-    split_seed : int
-        Seed for the randomness
-    val_percentage : float
-        Percentage of images used in the validation set
-    test_percentage : float
-        Percentage of images used in the test set
-    test_size : int
-        Number of test images
-    val_size : int
-        Number of validation images
-
-
-    Returns
-    -------
-    X_train, X_val, X_test : list
-        List of indices of the images for each split
-    """
-
-    ensure_sklearn_imported("split_dataset()")
-    from sklearn.model_selection import train_test_split
-
-    # Expand the list of files with all the classes
-    expanded_list = [(k, c) for k, v in idx_to_classes.items() for c in v]
-    # Stratify
-    file_indices, labels = zip(*expanded_list)
-    file_indices, labels = np.array(file_indices), np.array(labels)
-    # Extract entries whose support set is 1 (it would make sklearn crash) and append the to train later
-    unique_labels, count = np.unique(labels, return_counts=True)
-    single_files = []
-    for l in unique_labels[count == 1]:
-        index = np.where(labels == l)[0][0]
-        single_files.append(file_indices[index])
-        labels = np.delete(labels, index)
-        file_indices = np.delete(file_indices, index)
-    # If file_indices or labels are empty, the following train_test_split will crash (empty train set)
-    if len(file_indices) == 0 or len(labels) == 0:
-        return [], [], []
-
-    X_train, X_tmp, y_train, y_tmp = remove_cross_contamination(
-        *train_test_split(
-            np.array(file_indices),
-            np.array(labels),
-            test_size=(val_percentage + test_percentage) / 100.0,
-            random_state=split_seed,
-            stratify=labels,
-        ),
-        val_size + test_size,
-    )
-
-    # Append files whose support set is 1 to train
-    X_train = np.concatenate((X_train, np.array(single_files)), axis=0)
-
-    if test_percentage == 0.0:
-        return list(set(X_train.astype(np.int))), list(set(X_tmp.astype(np.int))), None
-
-    X_val, X_test, y_val, y_test = remove_cross_contamination(
-        *train_test_split(
-            X_tmp,
-            y_tmp,
-            test_size=(test_percentage / (val_percentage + test_percentage)),
-            random_state=split_seed,
-            stratify=y_tmp,
-        ),
-        test_size,
-    )
-
-    # Remove duplicates within the same set
-    # NOTE: doing that earlier (e.g. in remove_cross_contamination()) would produce mathematical
-    # mistakes in the class balancing between validation and test sets.
-    return (list(set(X_train.astype(np.int))), list(set(X_val.astype(np.int))), list(set(X_test.astype(np.int))))
-
-
-def split_dataset(
-    dataset_path: Union[Path, str],
-    release_name: Optional[str] = None,
-    val_percentage: float = 10,
-    test_percentage: float = 20,
-    split_seed: int = 0,
-    make_default_split: bool = True,
-    add_stratified_split: bool = True,
-    stratified_types: List[str] = ["bounding_box", "polygon", "tag"],
-):
-    """
-    Given a local a dataset (pulled from Darwin) creates lists of file names
-    for each split for train, validation, and test.
-
-    Parameters
-    ----------
-    dataset_path : Path
-        Local path to the dataset
-    release_name: str
-        Version of the dataset
-    val_percentage : float
-        Percentage of images used in the validation set
-    test_percentage : float
-        Percentage of images used in the test set
-    split_seed : int
-        Fix seed for random split creation
-    make_default_split: bool
-        Makes this split the default split
-    add_stratified_split: bool
-        In addition to the random split it also adds a stratified split
-
-    Returns
-    -------
-    splits : dict
-        Keys are the different splits (random, tags, ...) and values are the relative file names
-    """
-    assert dataset_path is not None
-    if isinstance(dataset_path, str):
-        dataset_path = Path(dataset_path)
-    release_path = get_release_path(dataset_path, release_name)
-
-    annotation_path = release_path / "annotations"
-    assert annotation_path.exists()
-    annotation_files = list(annotation_path.glob("*.json"))
-
-    # Prepare the lists folder
-    lists_path = release_path / "lists"
-    lists_path.mkdir(parents=True, exist_ok=True)
-
-    # Create split id, path and final split paths
-    if val_percentage is None or not 0 <= val_percentage < 100:
-        raise ValueError(f"Invalid validation percentage ({val_percentage}). " f"Must be >= 0 and < 100")
-    if test_percentage is None or not 0 <= test_percentage < 100:
-        raise ValueError(f"Invalid test percentage ({test_percentage}). " f"Must be >= 0 and < 100")
-    if not 1 <= val_percentage + test_percentage < 100:
-        raise ValueError(
-            f"Invalid combination of validation ({val_percentage}) "
-            f"and test ({test_percentage}) percentages. Their sum must be > 1 and < 100"
-        )
-    if split_seed is None:
-        raise ValueError("Seed is None")
-    split_id = f"split_v{int(val_percentage)}_t{int(test_percentage)}"
-    if split_seed != 0:
-        split_id += f"_s{split_seed}"
-    split_path = lists_path / split_id
-
-    # Prepare the return value with the paths of the splits
-    splits = {}
-    splits["random"] = {"train": Path(split_path / "random_train.txt"), "val": Path(split_path / "random_val.txt")}
-
-    if "tag" in stratified_types:
-        splits["stratified_tag"] = {
-            "train": Path(split_path / "stratified_tag_train.txt"),
-            "val": Path(split_path / "stratified_tag_val.txt"),
-        }
-
-    if "polygon" in stratified_types:
-        splits["stratified_polygon"] = {
-            "train": Path(split_path / "stratified_polygon_train.txt"),
-            "val": Path(split_path / "stratified_polygon_val.txt"),
-        }
-
-    if "bounding_box" in stratified_types:
-        splits["stratified_bounding_box"] = {
-            "train": Path(split_path / "stratified_bounding_box_train.txt"),
-            "val": Path(split_path / "stratified_bounding_box_val.txt"),
-        }
-
-    if test_percentage > 0.0:
-        splits["random"]["test"] = Path(split_path) / "random_test.txt"
-        if "tag" in stratified_types:
-            splits["stratified_tag"]["test"] = Path(split_path / "stratified_tag_test.txt")
-        if "polygon" in stratified_types:
-            splits["stratified_polygon"]["test"] = Path(split_path / "stratified_polygon_test.txt")
-        if "bounding_box" in stratified_types:
-            splits["stratified_bounding_box"]["test"] = Path(split_path / "stratified_bounding_box_test.txt")
-
-    # Do the actual split
-    if not split_path.exists():
-        split_path.mkdir()
-
-        # RANDOM SPLIT
-        # Compute split sizes
-        dataset_size = sum(1 for _ in annotation_files)
-        val_size = int(dataset_size * (val_percentage / 100.0))
-        test_size = int(dataset_size * (test_percentage / 100.0))
-        train_size = dataset_size - val_size - test_size
-        # Slice a permuted array as big as the dataset
-        np.random.seed(split_seed)
-        indices = np.random.permutation(dataset_size)
-        train_indices = list(indices[:train_size])
-        val_indices = list(indices[train_size : train_size + val_size])
-        test_indices = list(indices[train_size + val_size :])
-        # Write files
-        _write_to_file(annotation_files, splits["random"]["train"], train_indices)
-        _write_to_file(annotation_files, splits["random"]["val"], val_indices)
-        if test_percentage > 0.0:
-            _write_to_file(annotation_files, splits["random"]["test"], test_indices)
-
-        if add_stratified_split:
-            if "tag" in stratified_types:
-                classes_tag, idx_to_classes_tag = extract_classes(annotation_path, "tag")
-                if len(idx_to_classes_tag) > 0:
-                    train_indices, val_indices, test_indices = _stratify_samples(
-                        idx_to_classes_tag, split_seed, test_percentage, val_percentage, test_size, val_size
-                    )
-                    # Write files
-                    _write_to_file(annotation_files, splits["stratified_tag"]["train"], train_indices)
-                    _write_to_file(annotation_files, splits["stratified_tag"]["val"], val_indices)
-                    if test_percentage > 0.0:
-                        _write_to_file(annotation_files, splits["stratified_tag"]["test"], test_indices)
-
-            if "polygon" in stratified_types:
-                classes_polygon, idx_to_classes_polygon = extract_classes(annotation_path, "polygon")
-                if len(idx_to_classes_polygon) > 0:
-                    train_indices, val_indices, test_indices = _stratify_samples(
-                        idx_to_classes_polygon, split_seed, test_percentage, val_percentage, test_size, val_size
-                    )
-                    # Write files
-                    _write_to_file(annotation_files, splits["stratified_polygon"]["train"], train_indices)
-                    _write_to_file(annotation_files, splits["stratified_polygon"]["val"], val_indices)
-                    if test_percentage > 0.0:
-                        _write_to_file(annotation_files, splits["stratified_polygon"]["test"], test_indices)
-
-            if "bounding_box" in stratified_types:
-                classes_bbox, idx_to_classes_bbox = extract_classes(annotation_path, "bounding_box")
-                if len(idx_to_classes_bbox) > 0:
-                    train_indices, val_indices, test_indices = _stratify_samples(
-                        idx_to_classes_bbox, split_seed, test_percentage, val_percentage, test_size, val_size
-                    )
-                    # Write files
-                    _write_to_file(annotation_files, splits["stratified_bounding_box"]["train"], train_indices)
-                    _write_to_file(annotation_files, splits["stratified_bounding_box"]["val"], val_indices)
-                    if test_percentage > 0.0:
-                        _write_to_file(annotation_files, splits["stratified_bounding_box"]["test"], test_indices)
-
-    # Create symlink for default split
-    split = lists_path / "default"
-    if make_default_split or not split.exists():
-        if split.exists():
-            split.unlink()
-
-        target_link = lists_path / f"{split_id}"
-        split.symlink_to(target_link)
-
-    return split_path
-
-
->>>>>>> 28542ffb
 def _f(x):
     """Support function for pool.map() in _exhaust_generator()"""
     if callable(x):
