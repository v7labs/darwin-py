--- conflicted
+++ resolved
@@ -404,13 +404,8 @@
         np.random.seed(split_seed)
         indices = np.random.permutation(dataset_size)
         train_indices = list(indices[:train_size])
-<<<<<<< HEAD
-        val_indices = list(indices[train_size : train_size + val_size])
-        test_indices = list(indices[train_size + val_size :])
-=======
         val_indices = list(indices[train_size: train_size + val_size])
         test_indices = list(indices[train_size + val_size:])
->>>>>>> 0534c441
         # Write files
         _write_to_file(annotation_files, splits["random"]["train"], train_indices)
         _write_to_file(annotation_files, splits["random"]["val"], val_indices)
