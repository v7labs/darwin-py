[build-system]
requires = ["poetry-core"]
build-backend = "poetry.core.masonry.api"

[tool.poetry]
name = "darwin-py"
version = "0.8.44"
description = "Library and command line interface for darwin.v7labs.com"
homepage = "https://docs.v7labs.com/reference/getting-started-2"
documentation = "https://darwin-py-sdk.v7labs.com/index.html"
repository = "https://github.com/v7labs/darwin-py"
authors = ["V7 <info@v7labs.com>"]
readme = "README.md"
license = "MIT"
keywords = []
classifiers = [
    "Programming Language :: Python :: 3",
    "License :: OSI Approved :: MIT License",
]
[[tool.poetry.packages]]
include = "darwin"


[tool.isort]
profile = "black"

[tool.mypy]
plugins = ["pydantic.mypy"]
follow_imports = "silent"
warn_redundant_casts = true
warn_unused_ignores = true
check_untyped_defs = true
no_implicit_reexport = true
ignore_missing_imports = true
disallow_any_unimported = true
disallow_any_expr = false
disallow_any_decorated = false
disallow_any_explicit = true
disallow_subclassing_any = true
python_version = "3.10"
disallow_untyped_calls = true
disallow_untyped_defs = true
disallow_incomplete_defs = true
disallow_untyped_decorators = true
no_implicit_optional = true
warn_return_any = false
warn_unreachable = true
pretty = true

[tool.pydantic-mypy]
init_forbid_extra = true
init_typed = true
warn_required_dynamic_aliases = true
warn_untyped_fields = true

[tool.black]
line-length = 160

[tool.ruff]
select = ["E", "F", "C"]
ignore = ["E203", "E402"]
line-length = 160

[tool.ruff.per-file-ignores]
"__init__.py" = ["E402"]
"path/to/file.py" = ["E402"]
"**/{tests,docs,tools}/*" = ["E402"]

[tool.flake8]
max-line-length = 160
ignore = ["E203", "W503", "E402"]

[tool.poetry.dependencies]
python = ">=3.7.0,<3.11"
argcomplete = "^2.0.0"
humanize = "^4.4.0"
pillow = "^9.4.0"
requests = "^2.28.1"
rich = "^13.0.1"
dataclasses = { markers = "python_version < \"3.7\"", version = "^0.8" }
upolygon = "0.1.10"
jsonschema = ">=4.0.0"
deprecation = "^2.1.0"
pydantic = "^1.10.4"
orjson = "^3.8.5"
numpy = "*"
toml = "^0.10.2"
nibabel = { version = "^5.0.0", python = ">=3.8.1", optional = true }
connected-components-3d = { version = "^3.10.3", optional = true }
scikit-learn = { version = "^1.2.0", python = ">=3.8.1,<3.11", optional = true }
albumentations = { version = "^1.3.1", python = ">=3.8", optional = true }
torch = { version = "^1.13.1", optional = true }
torchvision = { version = "^0.14.1", optional = true }
black = { version = "^22.12.0", optional = true }
isort = { version = "^5.11.4", optional = true }
mypy = { version = "^1.5", optional = true, python = ">=3.8" }
responses = { version = "^0.22.0", optional = true }
pytest = { version = "^7.2.1", optional = true }
debugpy = { version = "^1.6.5", optional = true }
types-requests = { version = "^2.28.11.8" }
mpire = { version = "^2.7.0" }
tqdm = "^4.64.1"
types-pyyaml = "^6.0.12.9"
python-dotenv = { version = "^1.0.0", python = ">3.8" }
opencv-python-headless = { version = "^4.8.0.76", optional = true }
pyyaml = "^6.0.1"
<<<<<<< HEAD
albumentations = "^1.3.1"
=======
pytest-rerunfailures = { version = "^12.0", optional = true }
>>>>>>> 288ff134

[tool.poetry.extras]
dev = [
    "black",
    "isort",
    "flake8",
    "mypy",
    "debugpy",
    "responses",
    "pytest",
    "flake8-pyproject",
    "pytest-rerunfailures",
]
test = ["responses", "pytest", "flake8-pyproject"]
ml = ["torch", "torchvision", "scikit-learn", "albumentations"]
medical = ["nibabel", "connected-components-3d"]
ocv = ["opencv-python-headless"]

[tool.poetry.scripts]
darwin = "darwin.cli:main"<|MERGE_RESOLUTION|>--- conflicted
+++ resolved
@@ -104,11 +104,7 @@
 python-dotenv = { version = "^1.0.0", python = ">3.8" }
 opencv-python-headless = { version = "^4.8.0.76", optional = true }
 pyyaml = "^6.0.1"
-<<<<<<< HEAD
-albumentations = "^1.3.1"
-=======
 pytest-rerunfailures = { version = "^12.0", optional = true }
->>>>>>> 288ff134
 
 [tool.poetry.extras]
 dev = [
