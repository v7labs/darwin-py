--- conflicted
+++ resolved
@@ -79,21 +79,6 @@
 orjson = "^3.8.5"
 numpy = "*"
 toml = "^0.10.2"
-<<<<<<< HEAD
-nibabel = { version = "^5.0.0", python = ">=3.8.1", optional = true }
-connected-components-3d = { version = "^3.10.3", optional = true }
-scikit-learn = { version = "^1.2.0", python = ">=3.8.1,<3.12", optional = true }
-albumentations = { version = "^1.3.1", python = ">=3.8", optional = true }
-torch = { version = "^2.1.0", optional = true }
-torchvision = { version = "^0.16.0", optional = true }
-black = { version = "^22.12.0", optional = true }
-isort = { version = "^5.11.4", optional = true }
-mypy = { version = "^1.5", optional = true, python = ">=3.8" }
-responses = { version = "^0.22.0", optional = true }
-pytest = { version = "^7.2.1", optional = true }
-debugpy = { version = "^1.6.5", optional = true }
-=======
->>>>>>> f1b8f3c8
 types-requests = "^2.28.11.8"
 tqdm = "^4.64.1"
 types-pyyaml = "^6.0.12.9"
