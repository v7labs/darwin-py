--- conflicted
+++ resolved
@@ -98,7 +98,6 @@
 medical = [ "nibabel", "connected-components-3d",]
 
 [tool.poetry.scripts]
-<<<<<<< HEAD
 darwin = "darwin.cli:main"
 
 [tool.poetry.dependencies.dataclasses]
@@ -159,7 +158,4 @@
 
 
 [tool.ruff]
-max-line-length = 160
-=======
-darwin = "darwin.cli:main"
->>>>>>> e7c4187e
+max-line-length = 160