name: pull_request
run-name: Pull Request

on:
  pull_request:
    types: [opened, synchronize, reopened]

permissions:
  contents: read

# Prevent running concurrently
concurrency:
  group: ${{ github.workflow }}-${{ github.event.pull_request.number || github.ref }}
  cancel-in-progress: true

jobs:
  get_changed_files:
    name: Get changed files
    uses: ./.github/workflows/JOB_get_changed_files.yml
    permissions:
      contents: read

  python_checks:
    name: Python Checks
    needs: get_changed_files
    if: needs.get_changed_files.outputs.python_changed_files != ''
<<<<<<< HEAD
    uses: ./.github/workflows/JOB_python_checks.yml
    with:
      files: ${{ needs.get_changed_files.outputs.python_changed_files }}
    permissions:
=======
    uses: ./.github/workflows/JOB_format.yml
    with:
      files: ${{ needs.get_changed_files.outputs.python_changed_files }}
    permissions:
      contents: read

  lint:
    name: Lint python
    needs: get_changed_files
    if: needs.get_changed_files.outputs.python_changed_files != ''
    uses: ./.github/workflows/JOB_lint.yml
    with:
      files: ${{ needs.get_changed_files.outputs.python_changed_files }}
    permissions:
      contents: read

  run_tests:
    name: Run tests
    needs: get_changed_files
    if: needs.get_changed_files.outputs.python_changed_files != ''
    uses: ./.github/workflows/JOB_tests.yml
    permissions:
>>>>>>> 9244d225
      contents: read<|MERGE_RESOLUTION|>--- conflicted
+++ resolved
@@ -24,33 +24,10 @@
     name: Python Checks
     needs: get_changed_files
     if: needs.get_changed_files.outputs.python_changed_files != ''
-<<<<<<< HEAD
+
     uses: ./.github/workflows/JOB_python_checks.yml
-    with:
-      files: ${{ needs.get_changed_files.outputs.python_changed_files }}
-    permissions:
-=======
-    uses: ./.github/workflows/JOB_format.yml
+
     with:
       files: ${{ needs.get_changed_files.outputs.python_changed_files }}
     permissions:
       contents: read
-
-  lint:
-    name: Lint python
-    needs: get_changed_files
-    if: needs.get_changed_files.outputs.python_changed_files != ''
-    uses: ./.github/workflows/JOB_lint.yml
-    with:
-      files: ${{ needs.get_changed_files.outputs.python_changed_files }}
-    permissions:
-      contents: read
-
-  run_tests:
-    name: Run tests
-    needs: get_changed_files
-    if: needs.get_changed_files.outputs.python_changed_files != ''
-    uses: ./.github/workflows/JOB_tests.yml
-    permissions:
->>>>>>> 9244d225
-      contents: read