--- conflicted
+++ resolved
@@ -15,46 +15,18 @@
     strategy:
       fail-fast: false
       matrix:
-<<<<<<< HEAD
-        python-version: [3.8, 3.9, "3.10"]
-
-=======
         python-version: ["3.8", "3.9", "3.10"]
         poetry-version: ["1.3.1"]
         os: [ubuntu-latest, windows-latest]
     runs-on: ${{ matrix.os }}
->>>>>>> fb1a2861
     steps:
       - uses: actions/checkout@v2
       - uses: actions/setup-python@v2
         with:
           python-version: ${{ matrix.python-version }}
-<<<<<<< HEAD
-      - name: Install dependencies
-        run: |
-          python -m pip install --upgrade pip
-          pip install wheel
-          pip install --upgrade setuptools
-          pip install --editable ".[test,ml,medical]"
-
-      - name: Run tests
-        run: python -m pytest
-  windows:
-    runs-on: windows-latest
-    timeout-minutes: 30
-    strategy:
-      matrix:
-        python-version: [3.8, 3.9, "3.10"]
-
-    steps:
-      - uses: actions/checkout@v2
-      - name: Set up Python ${{ matrix.python-version }}
-        uses: actions/setup-python@v2
-=======
       - run: pip install pip --upgrade
       - name: Setup Poetry
         uses: abatilo/actions-poetry@v2
->>>>>>> fb1a2861
         with:
           poetry-version: ${{ matrix.poetry-version }}
       - name: Install dependencies
@@ -63,12 +35,6 @@
           pip install wheel
           pip install --upgrade setuptools
           pip install --editable ".[test,ml,medical,dev]"
-<<<<<<< HEAD
-
-      - name: Run tests
-        run: python -m pytest
-=======
           pip install pytest pytest-describe
       - name: Run Tests
-        run: pytest
->>>>>>> fb1a2861
+        run: pytest