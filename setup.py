--- conflicted
+++ resolved
@@ -25,12 +25,7 @@
         "scikit-learn",
         "sh",
         "tqdm",
-        "pillow",
-<<<<<<< HEAD
         "upolygon",
-=======
-        "upolygon==0.1.2",
->>>>>>> 0283abb0
     ],
     packages=setuptools.find_packages(),
     entry_points={"console_scripts": ["darwin=darwin.cli:main"]},
