import setuptools

with open("README.md", "r") as f:
    long_description = f.read()

setuptools.setup(
    name="darwin-py",
<<<<<<< HEAD
    version="0.5.7",
=======
    version="0.5.8",
>>>>>>> 2bd6e82f
    author="V7",
    author_email="info@v7labs.com",
    description="Library and command line interface for darwin.v7labs.com",
    long_description=long_description,
    long_description_content_type="text/markdown",
    url="https://github.com/v7labs/darwin-py",
    install_requires=[
        "argcomplete",
        "dataclasses",
        "docutils",
        "factory_boy",
        "humanize",
        "numpy",
        "pillow",
        "pyyaml>=5.1",
        "requests",
        "scikit-learn",
        "sh",
        "rich",
        "pillow",
        "upolygon==0.1",
    ],
    packages=setuptools.find_packages(),
    entry_points={"console_scripts": ["darwin=darwin.cli:main"]},
    classifiers=["Programming Language :: Python :: 3", "License :: OSI Approved :: MIT License"],
    python_requires=">=3.6",
)<|MERGE_RESOLUTION|>--- conflicted
+++ resolved
@@ -5,11 +5,7 @@
 
 setuptools.setup(
     name="darwin-py",
-<<<<<<< HEAD
-    version="0.5.7",
-=======
     version="0.5.8",
->>>>>>> 2bd6e82f
     author="V7",
     author_email="info@v7labs.com",
     description="Library and command line interface for darwin.v7labs.com",
