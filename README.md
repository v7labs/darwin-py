--- conflicted
+++ resolved
@@ -170,11 +170,9 @@
 The framework is designed to be usable as a standalone python library.
 Usage can be inferred from looking at the operations performed in `darwin/cli_functions.py`.
 A minimal example to download a dataset is provided below and a more extensive one can be found in
-<<<<<<< HEAD
+
 [./darwin_demo.py](https://github.com/v7labs/darwin-py/blob/master/darwin_demo.py).
-=======
-[darwin_demo.py](https://github.com/v7labs/darwin-py/blob/master/darwin_demo.py).
->>>>>>> bcbf9504
+
 
 ```python
 from darwin.client import Client
